--- conflicted
+++ resolved
@@ -151,13 +151,8 @@
         qrels =  pt.datasets.get_dataset("vaswani").get_qrels()
         df1 = pt.Experiment(brs, topics, qrels, eval_metrics=["map", "mrt"], save_dir=self.test_dir)
         # check save_dir files are there
-<<<<<<< HEAD
         self.assertTrue(os.path.exists(os.path.join(self.test_dir, "pt.t.Retr(DPH).res.gz")))
         self.assertTrue(os.path.exists(os.path.join(self.test_dir, "pt.t.Retr(BM25).res.gz")))
-        df2 = pt.Experiment(brs, topics, qrels, eval_metrics=["map", "mrt"], save_dir=self.test_dir)
-=======
-        self.assertTrue(os.path.exists(os.path.join(self.test_dir, "BR(DPH).res.gz")))
-        self.assertTrue(os.path.exists(os.path.join(self.test_dir, "BR(BM25).res.gz")))
 
         # check for warning
         with pytest.warns(UserWarning):
@@ -171,7 +166,6 @@
 
         # allow it to reuse
         df2 = pt.Experiment(brs, topics, qrels, eval_metrics=["map", "mrt"], save_dir=self.test_dir, save_mode='reuse')
->>>>>>> cf554aca
         # a successful experiment using save_dir should be faster
         self.assertTrue(df2.iloc[0]["mrt"] < df1.iloc[0]["mrt"])
         
