
from pyterrier.transformer import TransformerBase
import pandas as pd
import pyterrier as pt
import os
import unittest
from .base import BaseTestCase
import tempfile
import shutil
import os

class TestCache(BaseTestCase):

    def test_drop_columns(self):
        from pyterrier.transformer import TransformerBase
        testDF = pd.DataFrame([["q1", "the bear and the wolf", 1]], columns=["qid", "query", "Bla"])
        p = pt.apply.Bla(drop=True)
        self.assertTrue(isinstance(p, TransformerBase))
        rtr = p(testDF)
        self.assertTrue("Bla" not in rtr.columns)
        self.assertSetEqual( set(rtr.columns), set( p.validate(testDF) ) )

    def test_make_columns(self):
        from pyterrier.transformer import TransformerBase
        testDF = pd.DataFrame([["q1", "the bear and the wolf", 1]], columns=["qid", "query", "Bla"])
        p = pt.apply.BlaB(lambda row: row["Bla"] * 2, input=['Bla'])
        self.assertTrue(isinstance(p, TransformerBase))
        rtr = p(testDF)
        self.assertTrue("BlaB" in rtr.columns)
        self.assertEqual(rtr.iloc[0]["BlaB"], 2)
<<<<<<< HEAD
        self.assertSetEqual( set(rtr.columns), set( p.validate(testDF) ))
=======
        emptyQs = pt.new.empty_Q()
        rtr = p(emptyQs)
        self.assertTrue("BlaB" in rtr.columns)
>>>>>>> 8b0465f7

    def test_rename_columns(self):
        from pyterrier.transformer import TransformerBase
        testDF = pd.DataFrame([["q1", "the bear and the wolf", 1]], columns=["qid", "query", "Bla"])
        p = pt.apply.rename({'Bla' : "Bla2"})
        self.assertTrue(isinstance(p, TransformerBase))
        rtr = p(testDF)
        self.assertTrue("Bla2" in rtr.columns)
        self.assertFalse("Bla" in rtr.columns)
        self.assertSetEqual( set(rtr.columns), set( p.validate(testDF)) ) 

    def test_query_apply(self):
        stops=set(["and", "the"])
        origquery="the bear and the wolf"
        p = pt.apply.query(
                lambda q : " ".join([t for t in q["query"].split(" ") if not t in stops ])
            )
        testDF = pd.DataFrame([["q1", origquery]], columns=["qid", "query"])
        rtr = p(testDF)
        #print(rtr)
        self.assertEqual(rtr.iloc[0]["query"], "bear wolf")
        self.assertEqual(rtr.iloc[0]["query_0"], origquery)
        self.assertSetEqual( set(rtr.columns), set( p.validate(testDF) ) )

    def test_by_query_apply(self):
        inputDf = pt.new.ranked_documents([[1], [2]], qid=["1", "2"])
        def _inc_score(res):
            if len(res) == 0:
                return res
            res = res.copy()
            res["score"] = res["score"] + int(res.iloc[0]["qid"])
            return res
        p = pt.apply.by_query(_inc_score, input=["qid", "score"], output=[...])
        outputDf = p(inputDf)
        self.assertSetEqual( set(outputDf.columns), set( p.validate(inputDf) ) )
        self.assertEqual(outputDf.iloc[0]["qid"], "1")
        self.assertEqual(outputDf.iloc[0]["score"], 2)
        self.assertEqual(outputDf.iloc[1]["qid"], "2")
        self.assertEqual(outputDf.iloc[1]["score"], 4)

        outputDfEmpty = p(inputDf.head(0))

    def test_docscore_apply(self):
        p = pt.apply.doc_score(lambda doc_row: len(doc_row["text"]))
        testDF = pd.DataFrame([["q1", "hello", "d1", "aa"]], columns=["qid", "query", "docno", "text"])
        rtr = p(testDF)
        self.assertEqual(rtr.iloc[0]["score"], 2.0)
        self.assertEqual(rtr.iloc[0]["rank"], pt.model.FIRST_RANK)
        self.assertSetEqual( set(rtr.columns), set( p.validate(testDF) ) )

    def test_docfeatures_apply(self):
        import numpy as np
        p = pt.apply.doc_features(lambda doc_row: np.array([0,1]) )
        testDF = pd.DataFrame([["q1", "hello", "d1", "aa"]], columns=["qid", "query", "docno", "text"])
        rtr = p(testDF)
        self.assertTrue(np.array_equal(rtr.iloc[0]["features"], np.array([0,1])))
        self.assertSetEqual( set(rtr.columns), set( p.validate(testDF) ) )

<|MERGE_RESOLUTION|>--- conflicted
+++ resolved
@@ -28,13 +28,10 @@
         rtr = p(testDF)
         self.assertTrue("BlaB" in rtr.columns)
         self.assertEqual(rtr.iloc[0]["BlaB"], 2)
-<<<<<<< HEAD
         self.assertSetEqual( set(rtr.columns), set( p.validate(testDF) ))
-=======
         emptyQs = pt.new.empty_Q()
         rtr = p(emptyQs)
         self.assertTrue("BlaB" in rtr.columns)
->>>>>>> 8b0465f7
 
     def test_rename_columns(self):
         from pyterrier.transformer import TransformerBase
