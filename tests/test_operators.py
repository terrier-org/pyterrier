--- conflicted
+++ resolved
@@ -263,17 +263,10 @@
     def test_feature_union_multi_actual(self):
         dataset = pt.get_dataset("vaswani")
         index = dataset.get_index()
-<<<<<<< HEAD
-        BM25 = pt.BatchRetrieve(index, wmodel="BM25")
-        TF_IDF = pt.BatchRetrieve(index, wmodel="TF_IDF")
-        PL2 = pt.BatchRetrieve(index, wmodel="PL2")
-        expression = BM25 >> (pt.transformer.IdentityTransformer() ** TF_IDF ** PL2)
-=======
         BM25 = pt.terrier.Retriever(index, wmodel="BM25")
         TF_IDF = pt.terrier.Retriever(index, wmodel="TF_IDF")
         PL2 = pt.terrier.Retriever(index, wmodel="PL2")
-        pipe = BM25 >> (pt.transformer.IdentityTransformer() ** TF_IDF ** PL2)
->>>>>>> 5539baed
+        expression = BM25 >> (pt.transformer.IdentityTransformer() ** TF_IDF ** PL2)
 
         self.assertEqual(2, len(expression))
         self.assertEqual(3, len(expression[1]))
