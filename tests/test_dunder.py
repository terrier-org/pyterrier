import unittest
import pyterrier as pt
import tempfile
from .base import TempDirTestCase

class TestDunder(TempDirTestCase):

<<<<<<< HEAD
=======
    def test_callable_wmodel_dunders(self):
        testPosting = pt.autoclass("org.terrier.structures.postings.BasicPostingImpl")(0,1)

        from pyterrier.batchretrieve import _function2wmodel
        lambdafn = lambda keyFreq, posting, entryStats, collStats: posting.getFrequency()
        callback, wmodel = _function2wmodel(lambdafn)
        
        from pyterrier.bootstrap import javabytebuffer2array
        byterep = javabytebuffer2array(wmodel.scoringClass.serializeFn())
        import dill as pickle
        from dill import extend
        #see https://github.com/SeldonIO/alibi/issues/447#issuecomment-881552005
        extend(use_dill=False)    
        fn = pickle.loads(byterep)
        self.assertEqual(
            lambdafn(1, testPosting, None, None),
            fn(1, testPosting, None, None),
            )

        wmodel.__getstate__()
        rtr = wmodel.__reduce__()
        
        #check the byte array is picklable
        pickle.dumps(rtr[1][0])
        #check object is picklable
        pickle.dumps(wmodel)
        #check can be unpickled too
        wmodel2 = pickle.loads(pickle.dumps(wmodel))

        score1 = wmodel.score(testPosting)
        score2 = wmodel2.score(testPosting)
        self.assertEqual(score1, score2)

        #check newly unpickled can still be pickled
        pickle.dumps(wmodel2)
        wmodel3 = pickle.loads(pickle.dumps(wmodel2))
        score3 = wmodel3.score(testPosting)
        self.assertEqual(score1, score3)


    def test_wmodel_dunders(self):

        wmodel = pt.autoclass("org.terrier.matching.models.BM25")()
        wmodel.__reduce__()
        wmodel.__getstate__()
        rtr = wmodel.__reduce__()
        pt.cast("org.terrier.matching.models.BM25", rtr[0](*rtr[1]))
        import pickle
        #import dill as pickle
        #check the byte array is picklable
        print(rtr[1][0])
        pickle.dumps(rtr[1][0])
        pickle.dumps(wmodel)

    def test_index_dunders(self):
        indexref = pt.datasets.get_dataset("vaswani").get_index()
        i1 = pt.IndexFactory.of(indexref)
        i2 = pt.IndexFactory.of(indexref)
        i12 = i1 + i2
        self.assertIsNotNone(i12)
        self.assertEqual(
            i12.getCollectionStatistics().getNumberOfDocuments(), 
            i1.getCollectionStatistics().getNumberOfDocuments()
            + i2.getCollectionStatistics().getNumberOfDocuments())
        self.assertEqual( len(i1), i1.getCollectionStatistics().getNumberOfDocuments() )
        self.assertEqual( len(i12), len(i1) + len(i2) )
            
        self.assertTrue(i12.hasIndexStructure("inverted"))
        self.assertTrue(i12.hasIndexStructure("lexicon"))
        self.assertTrue(i12.hasIndexStructure("document"))
        self.assertTrue(i12.hasIndexStructure("meta"))
>>>>>>> 8b0465f7

    def test_dunders(self):
        import pandas as pd
        df = pd.DataFrame({
            'docno':
                ['1', '2', '3'],
            'text':
                ['He ran out of money, so he had to stop playing',
                 'The waves were crashing on the shore; it was a',
                 'The body may perhaps compensates for the loss']
        })
        import pyterrier as pt
        pd_indexer = pt.DFIndexer(self.test_dir)
        pd_indexer.properties["termpipelines"] = ""
        indexref = pd_indexer.index(df["text"], df["docno"])
        index = pt.IndexFactory.of(indexref)
        self.assertIsNotNone(index)
        self.assertIsNotNone(index.getLexicon())
        self.assertTrue("__getitem__" in dir(index.getLexicon()))
        crashingSeen = False

        # test out __len__ mapping
        self.assertEqual(len(index.getLexicon()), index.getLexicon().numberOfEntries())
        # lexicon is Iterable, test the Iterable mapping of jnius
        for t in index.getLexicon():
            if t.getKey() == "crashing":
                crashingSeen = True
                break
        self.assertTrue(crashingSeen)
        # test our own __getitem__ mapping
        self.assertTrue("crashing" in index.getLexicon())
        self.assertEqual(1, index.getLexicon()["crashing"].getFrequency())
        self.assertFalse("dentish" in index.getLexicon())

        # now test that IterablePosting has had its dunder methods added
        postings = index.getInvertedIndex().getPostings(index.getLexicon()["crashing"])
        count = 0
        for p in postings:
            count += 1
            self.assertEqual(1, p.getId())
            self.assertEqual(1, p.getFrequency())
        self.assertEqual(1, count)

if __name__ == "__main__":
    unittest.main()<|MERGE_RESOLUTION|>--- conflicted
+++ resolved
@@ -5,8 +5,6 @@
 
 class TestDunder(TempDirTestCase):
 
-<<<<<<< HEAD
-=======
     def test_callable_wmodel_dunders(self):
         testPosting = pt.autoclass("org.terrier.structures.postings.BasicPostingImpl")(0,1)
 
@@ -78,7 +76,6 @@
         self.assertTrue(i12.hasIndexStructure("lexicon"))
         self.assertTrue(i12.hasIndexStructure("document"))
         self.assertTrue(i12.hasIndexStructure("meta"))
->>>>>>> 8b0465f7
 
     def test_dunders(self):
         import pandas as pd
