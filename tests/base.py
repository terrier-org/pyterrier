import unittest
import os
import pyterrier as pt

import tempfile
import shutil
import os

class BaseTestCase(unittest.TestCase):
    def __init__(self, *args, **kwargs):
        super(BaseTestCase, self).__init__(*args, **kwargs)
        terrier_version = os.environ.get("TERRIER_VERSION", None)
        if terrier_version is not None:
            print("Testing with Terrier version " + terrier_version)
        if not pt.started():
            pt.init(version=terrier_version, logging="DEBUG")
        self.here = os.path.dirname(os.path.realpath(__file__))
<<<<<<< HEAD
=======
        assert "version" in pt.init_args
        assert pt.init_args["version"] == terrier_version

>>>>>>> 8b0465f7

    def skip_windows(self):
        if BaseTestCase.is_windows():
            self.skipTest("Test disabled on Windows")

    @staticmethod
    def is_windows() -> bool:
        import platform
        return platform.system() == 'Windows'

class TempDirTestCase(BaseTestCase):
    def setUp(self):
        self.test_dir = tempfile.mkdtemp()

    def tearDown(self):
        import shutil
        try:
            shutil.rmtree(self.test_dir)
        except:
            pass

    <|MERGE_RESOLUTION|>--- conflicted
+++ resolved
@@ -15,12 +15,9 @@
         if not pt.started():
             pt.init(version=terrier_version, logging="DEBUG")
         self.here = os.path.dirname(os.path.realpath(__file__))
-<<<<<<< HEAD
-=======
         assert "version" in pt.init_args
         assert pt.init_args["version"] == terrier_version
 
->>>>>>> 8b0465f7
 
     def skip_windows(self):
         if BaseTestCase.is_windows():
