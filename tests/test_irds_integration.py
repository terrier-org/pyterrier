--- conflicted
+++ resolved
@@ -57,7 +57,6 @@
                     index = pt.IndexFactory.of(indexref)
                     self.assertEqual(index.lexicon['covid'].frequency, 200582)
 
-<<<<<<< HEAD
     def test_results(self):
         if "PYTERRIER_TEST_IRDS_RESULTS" in os.environ:
             dataset = pt.datasets.get_dataset('irds:msmarco-passage/trec-dl-2019/judged')
@@ -71,7 +70,6 @@
                 self.assertEqual('who is robert gray', results.iloc[0].query)
                 # ensure it's terrier-tokenised (orig text is "tracheids are part of _____.")
                 self.assertEqual('tracheids are part of', results[results.qid=='1124210'].iloc[0].query)
-=======
     def test_nonexistant(self):
         # Should raise an error when you request an irds: dataset that doesn't exist
         with self.assertRaises(KeyError):
@@ -80,7 +78,6 @@
         # (it's the same erorr raised without using the irds: integration)
         with self.assertRaises(KeyError):
             dataset = pt.datasets.get_dataset('bla-bla-bla')
->>>>>>> edcacbfd
 
 if __name__ == '__main__':
     unittest.main()