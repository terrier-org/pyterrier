import re
from enum import Enum
from typing import List
import unicodedata

class TerrierTokeniser(Enum):
    """
        This enum provides an API for the tokeniser configuration used during indexing with Terrier.
    """

    whitespace = 'whitespace' #: Tokenise on whitespace only
    english = 'english' #: Terrier's standard tokeniser, designed for English
    utf = 'utf' #: A variant of Terrier's standard tokeniser, similar to English, but with UTF support.
    twitter = 'twitter' #: Like utf, but keeps hashtags etc
    identity = 'identity' #: Performs no tokenisation - strings are kept as is. 

    @staticmethod
    def _to_obj(this) -> 'TerrierTokeniser':
        try:
            return TerrierTokeniser(this)
        except ValueError:
            return this

    @staticmethod
    def _to_class(this) -> str:
        if this == TerrierTokeniser.whitespace:
            return 'WhitespaceTokeniser'
        if this == TerrierTokeniser.english:
            return 'EnglishTokeniser'
        if this == TerrierTokeniser.utf:
            return 'UTFTokeniser'
        if this == TerrierTokeniser.twitter:
            return 'UTFTwitterTokeniser'
        if this == TerrierTokeniser.identity:
            return 'IdentityTokeniser'
        if isinstance(this, str):
            return this
<<<<<<< HEAD

class BaseTokeniser():
    LOWERCASE = True
    maxNumOfSameConseqLettersPerTerm = 3
    maxNumOfDigitsPerTerm = 4
    MAX_TERM_LENGTH = 20


class UTFTokeniser(BaseTokeniser):
    """
    Port of the functionality of https://github.com/terrier-org/terrier-core/blob/5.x/modules/core/src/main/java/org/terrier/indexing/tokenisation/UTFTokeniser.java to Python
    """
    _TR = None
    _RE = re.compile(r'1+')

    @staticmethod
    def check(s : str) -> str:
        # if the s is None
        # or if it is longer than a specified length
        counter = 0
        counterdigit = 0
        ch = -1
        for chNew in s:
            if chNew.isdigit():
                counterdigit += 1
            if ch == chNew:
                counter += 1
            else:
                counter = 1
            ch = chNew
            # if it contains more than 4 consecutive same letters,
            # or more than 4 digits, then discard the term.
            if counter > BaseTokeniser.maxNumOfSameConseqLettersPerTerm or counterdigit > BaseTokeniser.maxNumOfDigitsPerTerm:
                return ""
        return s.lower() if BaseTokeniser.LOWERCASE else s

    @staticmethod
    def tokenise(input: str) -> List[str]:
        if UTFTokeniser._TR is None:
            # build a translation table that maps the token character classes to "1" and other characters to "0"
            utf_tok_chr_cls_map = {'Lu': '1', 'Ll': '1', 'Lt': '1', 'Lm': '1', 'Lo': '1', 'Mn': '1', 'Mc': '1', 'Nd': '1'}
            max_utf = 0x110000
            UTFTokeniser._TR = [
                (49 if c <= 0xFFFF and unicodedata.category(chr(c)) in utf_tok_chr_cls_map else 48) # 48="0" 49="1"
                for c in range(max_utf)
            ]
        result = []
        for match in UTFTokeniser._RE.finditer(input.translate(UTFTokeniser._TR)):
            s, e = match.span()
            t = input[s:e]
            t = UTFTokeniser.check(t)
            if 0 < len(t) <= BaseTokeniser.MAX_TERM_LENGTH:
                result.append(t)
        return result


class EnglishTokeniser(BaseTokeniser):
    """
    Port of the functionality of https://github.com/terrier-org/terrier-core/blob/5.x/modules/core/src/main/java/org/terrier/indexing/tokenisation/EnglishTokeniser.java to Python
    """
    RE_TOKEN = re.compile(r'[A-Za-z0-9]+')

    @staticmethod
    def check(s : str) -> str:
        # if the s is None or if it is longer than a specified length
        s = s.strip()
        counter = 0
        counterdigit = 0
        ch = -1
        for c in s:
            chNew = ord(c)
            if 48 <= chNew <= 57:  # 0 to 9
                counterdigit += 1
            if ch == chNew:
                counter += 1
            else:
                counter = 1
            ch = chNew
            # if it contains more than 3 consecutive same letters,
            # or more than 4 digits, then discard the term.
            if counter > BaseTokeniser.maxNumOfSameConseqLettersPerTerm or counterdigit > BaseTokeniser.maxNumOfDigitsPerTerm:
                return ""
        return s.lower() if BaseTokeniser.LOWERCASE else s
    
    @staticmethod
    def tokenise(input: str) -> List[str]:
        result = []
        for match in EnglishTokeniser.RE_TOKEN.finditer(input):
            s = EnglishTokeniser.check(match.group())
            if 0 < len(s) <= BaseTokeniser.MAX_TERM_LENGTH:
                result.append(s)
        return result
=======
        raise ValueError(f'Unsupported tokeniser: {this}')
>>>>>>> 2853f66f
<|MERGE_RESOLUTION|>--- conflicted
+++ resolved
@@ -35,7 +35,6 @@
             return 'IdentityTokeniser'
         if isinstance(this, str):
             return this
-<<<<<<< HEAD
 
 class BaseTokeniser():
     LOWERCASE = True
@@ -128,6 +127,4 @@
             if 0 < len(s) <= BaseTokeniser.MAX_TERM_LENGTH:
                 result.append(s)
         return result
-=======
-        raise ValueError(f'Unsupported tokeniser: {this}')
->>>>>>> 2853f66f
+        raise ValueError(f'Unsupported tokeniser: {this}')