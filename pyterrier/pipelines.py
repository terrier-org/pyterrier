--- conflicted
+++ resolved
@@ -504,36 +504,9 @@
         A Dataframe with each retrieval system with each metric evaluated.
     """
     
-<<<<<<< HEAD
     if not isinstance(retr_systems, list):
         raise TypeError("Expected list of transformers for retr_systems, instead received %s" % str(type(retr_systems)))
 
-=======
-    
-    # map to the old signature of Experiment
-    warn_old_sig=False
-    if isinstance(retr_systems, pd.DataFrame) and isinstance(topics, list):
-        tmp = topics
-        topics = retr_systems
-        retr_systems = tmp
-        warn_old_sig = True
-    if isinstance(eval_metrics, pd.DataFrame) and isinstance(qrels, list):
-        tmp = eval_metrics
-        eval_metrics = qrels
-        qrels = tmp
-        warn_old_sig = True
-    if warn_old_sig:
-        warn(
-            "Signature of Experiment() is now (retr_systems, topics, qrels, eval_metrics), please update your code", DeprecationWarning, 2)
-
-    if not isinstance(retr_systems, list):
-        raise TypeError("Expected list of transformers for retr_systems, instead received %s" % str(type(retr_systems)))
-
-    if 'drop_unused' in kwargs:
-        filter_by_qrels = kwargs.pop('drop_unused')
-        warn(
-            'drop_unused is deprecated; use filter_by_qrels instead', DeprecationWarning)
->>>>>>> 541f91d8
     if len(kwargs):
         raise TypeError("Unknown kwargs: %s" % (str(list(kwargs.keys()))))
 
