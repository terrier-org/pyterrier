from collections import defaultdict
from warnings import warn
import os
import pandas as pd
import numpy as np
<<<<<<< HEAD
from typing import Union, Dict, List, Tuple, Sequence
=======
from typing import Callable, Union, Dict, List, Tuple, Sequence, Any
>>>>>>> 3fc90d36
from .utils import Utils
from .transformer import TransformerBase, EstimatorBase
from .model import add_ranks
import deprecation
import ir_measures
from ir_measures.measures import BaseMeasure 
MEASURE_TYPE=Union[str,BaseMeasure]
MEASURES_TYPE=Sequence[MEASURE_TYPE]


SYSTEM_OR_RESULTS_TYPE = Union[TransformerBase, pd.DataFrame]

def _bold_cols(data, col_type):
    if not data.name in col_type:
        return [''] * len(data)
    
    colormax_attr = f'font-weight: bold'
    colormaxlast_attr = f'font-weight: bold'
    if col_type[data.name] == "+":  
        max_value = data.max()
    else:
        max_value = data.min()
    
    is_max = [colormax_attr if v == max_value else '' for v in data]
    is_max[len(data) - list(reversed(data)).index(max_value) -  1] = colormaxlast_attr
    return is_max

def _color_cols(data, col_type, 
                       colormax='antiquewhite', colormaxlast='lightgreen', 
                       colormin='antiquewhite', colorminlast='lightgreen' ):
    if not data.name in col_type:
      return [''] * len(data)
    
    if col_type[data.name] == "+":
      colormax_attr = f'background-color: {colormax}'
      colormaxlast_attr = f'background-color: {colormaxlast}'
      max_value = data.max()
    else:
      colormax_attr = f'background-color: {colormin}'
      colormaxlast_attr = f'background-color: {colorminlast}'
      max_value = data.min()
    
    is_max = [colormax_attr if v == max_value else '' for v in data]
    is_max[len(data) - list(reversed(data)).index(max_value) -  1] = colormaxlast_attr
    return is_max

_measure_nicknames = {
    "map" : ir_measures.AP,
    "recip_rank" : ir_measures.RR,
    "ndcg" : ir_measures.nDCG
}
_measure_prefix = {
    "ndcg_cut_" : ir_measures.nDCG,
    "P_" : ir_measures.P
}
_irmeasures_columns = {
    'qid' : 'query_id',
    'docno' : 'doc_id'
}

def _convert_measures(metrics : MEASURES_TYPE) -> Sequence[BaseMeasure]:
    rtr = []
    rev_mapping = {}
    for m in metrics:
        if isinstance(m, BaseMeasure):
            rtr.append(m)
            continue
        if m in _measure_nicknames:
            metric = _measure_nicknames[m]
            rtr.append(metric)
            rev_mapping[metric] = m
            continue
        assert isinstance(m, str)
        for prefix, measure in _measure_prefix.items():
            found = False
            if m.startswith(prefix):
                suffix = int(m.replace(prefix, ""))
                metric = measure@suffix
                rtr.append(metric)
                rev_mapping[metric] = m
                found = True
                break
        if not found:
            raise KeyError("Could not convert measure %s" % m)
    assert len(rtr) > 0
    return rtr, rev_mapping

#list(iter_calc([ir_measures.AP], qrels, run))
#[Metric(query_id='Q0', measure=AP, value=1.0), Metric(query_id='Q1', measure=AP, value=1.0)]
def _ir_measures_to_dict(
        seq : Sequence, 
        rev_mapping : Dict[BaseMeasure,str], 
        num_q : int,
        perquery : bool = True):
    from collections import defaultdict
    if perquery:
        # qid -> measure -> value
        rtr=defaultdict(dict)
        for m in seq:
            metric = m.measure
            metric = rev_mapping.get(metric, str(metric))
            rtr[m.query_id][metric] = m.value
        return rtr
    # measure -> value
    rtr = defaultdict(float)
    count=0
    for m in seq:
        metric = m.measure
        metric = rev_mapping.get(metric, str(metric))
        rtr[metric] += m.value
        count += 1
    for m in rtr:
        rtr[m] = rtr[m] / num_q
    return rtr

def _run_and_evaluate(
        system : SYSTEM_OR_RESULTS_TYPE, 
        topics : pd.DataFrame, 
        qrels_dict, 
        metrics : MEASURES_TYPE, 
        perquery : bool = False,
        batch_size = None):
    
    metrics, rev_mapping = _convert_measures(metrics)
    from timeit import default_timer as timer
    runtime = 0
    num_q = len(qrels_dict)
    # if its a DataFrame, use it as the results
    if isinstance(system, pd.DataFrame):
        res = system
        evalMeasuresDict = _ir_measures_to_dict(
            ir_measures.iter_calc(metrics, qrels_dict, res.rename(columns=_irmeasures_columns)), 
            rev_mapping,
            num_q,
            perquery)

    elif batch_size is None:
        #transformer, evaluate all queries at once
            
        starttime = timer()
        res = system.transform(topics)
        endtime = timer()
        runtime =  (endtime - starttime) * 1000.
        evalMeasuresDict = _ir_measures_to_dict(
            ir_measures.iter_calc(metrics, qrels_dict, res.rename(columns=_irmeasures_columns)), 
            rev_mapping,
            num_q,
            perquery)
    else:
        #transformer, evaluate queries in batches
        assert batch_size > 0
        starttime = timer()
        results=[]
        evalMeasuresDict={}
        for res in system.transform_gen(topics, batch_size=batch_size):
            endtime = timer()
            runtime += (endtime - starttime) * 1000.
            localEvalDict = _ir_measures_to_dict(
                ir_measures.iter_calc(metrics, qrels_dict, res.rename(columns=_irmeasures_columns)),
                rev_mapping,
                num_q,
                True)
            evalMeasuresDict.update(localEvalDict)
            starttime = timer()
        if not perquery:
            evalMeasuresDict = Utils.mean_of_measures(evalMeasuresDict)
    return (runtime, evalMeasuresDict)

NUMERIC_TYPE = Union[float,int,complex]
TEST_FN_TYPE = Callable[ [Sequence[NUMERIC_TYPE],Sequence[NUMERIC_TYPE]], Tuple[Any,NUMERIC_TYPE] ]

<<<<<<< HEAD
def Experiment(retr_systems, 
        topics, 
        qrels, 
        eval_metrics : MEASURES_TYPE, 
        names=None, 
        perquery : bool = False, 
        dataframe : bool = True, 
        batch_size: int = None, 
        drop_unused : bool = False, 
        baseline: int = None, 
        correction=None, 
        correction_alpha : float = 0.05, 
        highlight : str =None, 
        round: int= None):
=======
def Experiment(
        retr_systems : Sequence[SYSTEM_OR_RESULTS_TYPE],
        topics : pd.DataFrame,
        qrels : pd.DataFrame,
        eval_metrics : List[str],
        names : Sequence[str] = None,
        perquery : bool = False,
        dataframe : bool =True,
        batch_size : int = None,
        drop_unused : bool = False,
        baseline : int = None,
        test : Union[str,TEST_FN_TYPE] = "t",
        correction : str = None,
        correction_alpha : float = 0.05,
        highlight : str = None,
        round : Union[int,Dict[str,int]] = None):
>>>>>>> 3fc90d36
    """
    Allows easy comparison of multiple retrieval transformer pipelines using a common set of topics, and
    identical evaluation measures computed using the same qrels. In essence, each transformer is applied on 
    the provided set of topics. Then the named trec_eval evaluation measures are computed 
    (using `pt.Utils.evaluate()`) for each system.

    Args:
        retr_systems(list): A list of transformers to evaluate. If you already have the results for one 
            (or more) of your systems, a results dataframe can also be used here. Results produced by 
            the transformers must have "qid", "docno", "score", "rank" columns.
        topics: Either a path to a topics file or a pandas.Dataframe with columns=['qid', 'query']
        qrels: Either a path to a qrels file or a pandas.Dataframe with columns=['qid','docno', 'label']   
        eval_metrics(list): Which evaluation metrics to use. E.g. ['map']
        names(list): List of names for each retrieval system when presenting the results.
            Default=None. If None: Obtains the `str()` representation of each transformer as its name.
        batch_size(int): If not None, evaluation is conducted in batches of batch_size topics. Default=None, which evaluates all topics at once. 
            Applying a batch_size is useful if you have large numbers of topics, and/or if your pipeline requires large amounts of temporary memory
            during a run.
        drop_unused(bool): If True, will drop topics from the topics dataframe that have qids not appearing in the qrels dataframe. 
        perquery(bool): If True return each metric for each query, else return mean metrics across all queries. Default=False.
        dataframe(bool): If True return results as a dataframe. Else as a dictionary of dictionaries. Default=True.
        baseline(int): If set to the index of an item of the retr_system list, will calculate the number of queries 
            improved, degraded and the statistical significance (paired t-test p value) for each measure.
            Default=None: If None, no additional columns will be added for each measure.
        test(string): Which significance testing approach to apply. Defaults to "t". Alternatives are "wilcoxon" - not typically used for IR experiments. A Callable can also be passed - it should
            follow the specification of `scipy.stats.ttest_rel() <https://docs.scipy.org/doc/scipy/reference/generated/scipy.stats.ttest_rel.html>`_, 
            i.e. it expect two arrays of numbers, and return an array or tuple, of which the second value will be placed in the p-value column.
        correction(string): Whether any multiple testing correction should be applied. E.g. 'bonferroni', 'holm', 'hs' aka 'holm-sidak'. Default is None.
            Additional columns are added denoting whether the null hypothesis can be rejected, and the corrected p value. 
            See `statsmodels.stats.multitest.multipletests() <https://www.statsmodels.org/dev/generated/statsmodels.stats.multitest.multipletests.html#statsmodels.stats.multitest.multipletests>`_
            for more information about available testing correction.
        correction_alpha(float): What alpha value for multiple testing correction Default is 0.05.
        highlight(str): If `highlight="bold"`, highlights in bold the best measure value in each column; 
            if `highlight="color"` or `"colour"`, then the cell with the highest metric value will have a green background.
        round(int): How many decimal places to round each measure value to. This can also be a dictionary mapping measure name to number of decimal places.
            Default is None, which is no rounding.

    Returns:
        A Dataframe with each retrieval system with each metric evaluated.
    """
    
    
    # map to the old signature of Experiment
    warn_old_sig=False
    if isinstance(retr_systems, pd.DataFrame) and isinstance(topics, list):
        tmp = topics
        topics = retr_systems
        retr_systems = tmp
        warn_old_sig = True
    if isinstance(eval_metrics, pd.DataFrame) and isinstance(qrels, list):
        tmp = eval_metrics
        eval_metrics = qrels
        qrels = tmp
        warn_old_sig = True
    if warn_old_sig:
        warn("Signature of Experiment() is now (retr_systems, topics, qrels, eval_metrics), please update your code", DeprecationWarning, 2)
    
    if baseline is not None:
        assert int(baseline) >= 0 and int(baseline) < len(retr_systems)
        assert not perquery

    if isinstance(topics, str):
        if os.path.isfile(topics):
            topics = Utils.parse_trec_topics_file(topics)
    if isinstance(qrels, str):
        if os.path.isfile(qrels):
            qrels = Utils.parse_qrels(qrels)

    if round is not None:
        if isinstance(round, int):
            assert round >= 0, "round argument should be integer >= 0, not %s" % str(round)
        elif isinstance(round, dict):
            assert not perquery, "Sorry, per-measure rounding only support when reporting means" 
            for k,v in round.items():
                assert isinstance(v, int) and v >= 0, "rounding number for measure %s should be integer >= 0, not %s" % (k, str(v))
        else:
            raise ValueError("Argument round should be an integer or a dictionary")

    if correction is not None and baseline is None:
        raise ValueError("Requested multiple testing correction, but no baseline was specified.")

    def _apply_round(measure, value):
        import builtins
        if round is not None and isinstance(round, int):
            value = builtins.round(value, round)
        if round is not None and isinstance(round, dict) and measure in round:
            value = builtins.round(value, round[measure])
        return value

    # drop queries not appear in the qrels
    if drop_unused:
        # the commented variant would drop queries not having any RELEVANT labels
        # topics = topics.merge(qrels[qrels["label"] > 0][["qid"]].drop_duplicates())        
        topics = topics.merge(qrels[["qid"]].drop_duplicates())

    from scipy import stats
    if test == "t":
        test = stats.ttest_rel
    if test == "wilcoxon":
        test = stats.wilcoxon
    
    # obtain system names if not specified
    if names is None:
        names = [str(system) for system in retr_systems]
    elif len(names) != len(retr_systems):
        raise ValueError("names should be the same length as retr_systems")

    qrels_dict = Utils.convert_qrels_to_dict(qrels)
    all_qids = topics["qid"].values

    evalsRows=[]
    evalDict={}
    evalDictsPerQ=[]
    actual_metric_names=[]
    mrt_needed = False
    if "mrt" in eval_metrics:
        mrt_needed = True
        eval_metrics.remove("mrt")
    
    # run and evaluate each system
    for name,system in zip(names, retr_systems):
        time, evalMeasuresDict = _run_and_evaluate(system, topics, qrels_dict, eval_metrics, perquery=perquery or baseline is not None, batch_size=batch_size)
        
        if perquery or baseline is not None:
            # this ensures that all queries are present in various dictionaries
            # its equivalent to "trec_eval -c"
            (evalMeasuresDict, missing) = Utils.ensure(evalMeasuresDict, eval_metrics, all_qids)
            if missing > 0:
                warn("%s was missing %d queries, expected %d" % (name, missing, len(all_qids) ))

        if baseline is not None:
            evalDictsPerQ.append(evalMeasuresDict)
            evalMeasuresDict = Utils.mean_of_measures(evalMeasuresDict)

        if mrt_needed:
            evalMeasuresDict["mrt"] = time / float(len(all_qids))

        if perquery:
            for qid in all_qids:
                for measurename in evalMeasuresDict[qid]:
                    evalsRows.append([
                        name, 
                        qid, 
                        measurename, 
                        _apply_round(
                            measurename, 
                            evalMeasuresDict[qid][measurename]
                        ) 
                    ])
            evalDict[name] = evalMeasuresDict
        else:
            import builtins
            actual_metric_names = list(evalMeasuresDict.keys())
            # gather mean values, applying rounding if necessary
            evalMeasures=[ _apply_round(m, evalMeasuresDict[m]) for m in actual_metric_names]

            evalsRows.append([name]+evalMeasures)
            evalDict[name] = evalMeasures

    if dataframe:
        if perquery:
            df = pd.DataFrame(evalsRows, columns=["name", "qid", "measure", "value"])
            if round is not None:
                df["value"] = df["value"].round(round)
            return df

        highlight_cols = { m : "+"  for m in actual_metric_names }
        if mrt_needed:
            highlight_cols["mrt"] = "-"

        p_col_names=[]
        if baseline is not None:
            assert len(evalDictsPerQ) == len(retr_systems)
            baselinePerQuery={}
            per_q_metrics = actual_metric_names.copy()
            if mrt_needed:
                per_q_metrics.remove("mrt")

            for m in per_q_metrics:
                baselinePerQuery[m] = np.array([ evalDictsPerQ[baseline][q][m] for q in evalDictsPerQ[baseline] ])

            for i in range(0, len(retr_systems)):
                additionals=[]
                if i == baseline:
                    additionals = [None] * (3*len(per_q_metrics))
                else:
                    for m in per_q_metrics:
                        # we iterate through queries based on the baseline, in case run has different order
                        perQuery = np.array( [ evalDictsPerQ[i][q][m] for q in evalDictsPerQ[baseline] ])
                        delta_plus = (perQuery > baselinePerQuery[m]).sum()
                        delta_minus = (perQuery < baselinePerQuery[m]).sum()
                        p = test(perQuery, baselinePerQuery[m])[1]
                        additionals.extend([delta_plus, delta_minus, p])
                evalsRows[i].extend(additionals)
            delta_names=[]
            for m in per_q_metrics:
                delta_names.append("%s +" % m)
                highlight_cols["%s +" % m] = "+"
                delta_names.append("%s -" % m)
                highlight_cols["%s -" % m] = "-"
                pcol = "%s p-value" % m
                delta_names.append(pcol)
                p_col_names.append(pcol)
            actual_metric_names.extend(delta_names)

        df = pd.DataFrame(evalsRows, columns=["name"] + actual_metric_names)

        # multiple testing correction. This adds two new columns for each measure experience statistical significance testing        
        if baseline is not None and correction is not None:
            import statsmodels.stats.multitest
            for pcol in p_col_names:
                pcol_reject = pcol.replace("p-value", "reject")
                pcol_corrected = pcol + " corrected"                
                reject, corrected, _, _ = statsmodels.stats.multitest.multipletests(df[pcol], alpha=correction_alpha, method=correction)
                insert_pos = df.columns.get_loc(pcol)
                # add extra columns, put place directly after the p-value column
                df.insert(insert_pos+1, pcol_reject, reject)
                df.insert(insert_pos+2, pcol_corrected, corrected)
        
        if highlight == "color" or highlight == "colour" :
            df = df.style.apply(_color_cols, axis=0, col_type=highlight_cols)
        elif highlight == "bold":
            df = df.style.apply(_bold_cols, axis=0, col_type=highlight_cols)
            
        return df 
    return evalDict

TRANSFORMER_PARAMETER_VALUE_TYPE = Union[str,float,int,str]
GRID_SCAN_PARAM_SETTING = Tuple[
            TransformerBase, 
            str, 
            TRANSFORMER_PARAMETER_VALUE_TYPE
        ]
GRID_SEARCH_RETURN_TYPE_SETTING = Tuple[
    float, 
    List[GRID_SCAN_PARAM_SETTING]
]

def _save_state(param_dict):
    rtr = []
    for tran, param_set in param_dict.items():
        for param_name in param_set:
            rtr.append((tran, param_name, tran.get_parameter(param_name)))
    return rtr

def _restore_state(param_state):
    for (tran, param_name, param_value) in param_state:
        tran.set_parameter(param_name, param_value)


def KFoldGridSearch( 
        pipeline : TransformerBase,
        params : Dict[TransformerBase,Dict[str,List[TRANSFORMER_PARAMETER_VALUE_TYPE]]],
        topics_list : List[pd.DataFrame],
        qrels : Union[pd.DataFrame,List[pd.DataFrame]],
        metric : MEASURE_TYPE = "map",
        jobs : int = 1,
        backend='joblib',
        verbose: bool = False,
        batch_size = None) -> Tuple[pd.DataFrame, GRID_SEARCH_RETURN_TYPE_SETTING]:
    """
    Applies a GridSearch using different folds. It returns the *results* of the 
    tuned transformer pipeline on the test topics. The number of topics dataframes passed
    to topics_list defines the number of folds. For each fold, all but one of the dataframes
    is used as training, and the remainder used for testing. 

    The state of the transformers in the pipeline is restored after the KFoldGridSearch has
    been executed.

    Args:
        - pipeline(TransformerBase): a transformer or pipeline to tune
        - params(dict): a two-level dictionary, mapping transformer to param name to a list of values
        - topics_list(List[DataFrame]): a *list* of topics dataframes to tune upon
        - qrels(DataFrame or List[DataFrame]): qrels to tune upon. A single dataframe, or a list for each fold.       
        - metric(str): name of the metric on which to determine the most effective setting. Defaults to "map".
        - batch_size(int): If not None, evaluation is conducted in batches of batch_size topics. Default=None, which evaluates all topics at once. 
            Applying a batch_size is useful if you have large numbers of topics, and/or if your pipeline requires large amounts of temporary memory
            during a run. Default is None.
        - jobs(int): Number of parallel jobs to run. Default is 1, which means sequentially.
        - backend(str): Parallelisation backend to use. Defaults to "joblib". 
        - verbose(bool): whether to display progress bars or not

    Returns:
    A tuple containing, firstly, the results of pipeline on the test topics after tuning, and secondly, a list of the best parameter settings for each fold.

    Consider tuning PL2 where folds of queries are pre-determined::

        pl2 = pt.BatchRetrieve(index, wmodel="PL2", controls={'c' : 1})
        tuned_pl2, _ = pt.KFoldGridSearch(
            pl2, 
            {pl2 : {'c' : [0.1, 1, 5, 10, 20, 100]}}, 
            [topicsf1, topicsf2],
            qrels,
            ["map"]
        )
        pt.Experiment([pl2, tuned_pl2], all_topics, qrels, ["map"])

    As 2 splits are defined, PL2 is first tuned on topicsf1 and tested on topicsf2, then 
    trained on topicsf2 and tested on topicsf1. The results dataframe of PL2 after tuning of the c
    parameter are returned by the KFoldGridSearch, and can be used directly in a pt.Experiment().
    """
    
    import pandas as pd
    num_folds = len(topics_list)
    if isinstance(qrels, pd.DataFrame):
        qrels = [qrels] * num_folds    
    
    FOLDS=list(range(0, num_folds))
    results=[]
    settings=[]

    # save state
    initial_state = _save_state(params)

    for fold in FOLDS:
        print("Fold %d" % (fold+1))

        train_indx = FOLDS.copy()
        train_indx.remove(fold)
        train_topics = pd.concat([topics_list[offset] for offset in train_indx])
        train_qrels = pd.concat([qrels[offset] for offset in train_indx])
        test_topics = topics_list[fold]
        #test_qrels arent needed
        #test_qrels = qrels[fold]
        
        # safety - give the GridSearch a stable initial setting
        _restore_state(initial_state)

        optPipe, max_measure, max_setting = GridSearch(
            pipeline,
            params,
            train_topics,
            train_qrels,
            metric,
            jobs=jobs,
            backend=backend,
            verbose=verbose,
            batch_size=batch_size,
            return_type="both")
        results.append(optPipe.transform(test_topics))
        settings.append(max_setting)
    
    # restore state
    _restore_state(initial_state)
    
    return (pd.concat(results), settings)

def GridSearch(
        pipeline : TransformerBase,
        params : Dict[TransformerBase,Dict[str,List[TRANSFORMER_PARAMETER_VALUE_TYPE]]],
        topics : pd.DataFrame,
        qrels : pd.DataFrame,
        metric : MEASURE_TYPE = "map",
        jobs : int = 1,
        backend='joblib',
        verbose: bool = False,
        batch_size = None,
        return_type : str = "opt_pipeline"
    ) -> Union[TransformerBase,GRID_SEARCH_RETURN_TYPE_SETTING]:
    """
    GridSearch is essentially, an argmax GridScan(), i.e. it returns an instance of the pipeline to tune
    with the best parameter settings among params, that were found that were obtained using the specified
    topics and qrels, and for the specified measure.

    Args:
        - pipeline(TransformerBase): a transformer or pipeline to tune
        - params(dict): a two-level dictionary, mapping transformer to param name to a list of values
        - topics(DataFrame): topics to tune upon
        - qrels(DataFrame): qrels to tune upon       
        - metric(str): name of the metric on which to determine the most effective setting. Defaults to "map".
        - batch_size(int): If not None, evaluation is conducted in batches of batch_size topics. Default=None, which evaluates all topics at once. 
            Applying a batch_size is useful if you have large numbers of topics, and/or if your pipeline requires large amounts of temporary memory
            during a run. Default is None.
        - jobs(int): Number of parallel jobs to run. Default is 1, which means sequentially.
        - backend(str): Parallelisation backend to use. Defaults to "joblib". 
        - verbose(bool): whether to display progress bars or not
        - return_type(str): whether to return the same transformer with optimal pipeline setting, and/or a setting of the
            higher metric value, and the resulting transformers and settings.
    """
    # save state
    initial_state = _save_state(params)

    grid_outcomes = GridScan(
        pipeline, 
        params, 
        topics, 
        qrels, 
        [metric], 
        jobs, 
        backend, 
        verbose, 
        batch_size, 
        dataframe=False)

    assert len(grid_outcomes) > 0, "GridScan returned 0 rows"
    max_measure = grid_outcomes[0][1][metric]
    max_setting = grid_outcomes[0][0]
    for setting, measures in grid_outcomes:
        if measures[metric] > max_measure:
            max_measure = measures[metric]
            max_setting = setting
    print("Best %s is %f" % (metric, max_measure))
    print("Best setting is %s" % str(["%s %s=%s" % (str(t), k, v) for t, k, v in max_setting]))

    if return_type == "opt_pipeline":
        for tran, param, value in max_setting:
            tran.set_parameter(param, value)
        return pipeline
    if return_type == "best_setting":
        _restore_state(initial_state)
        return max_measure, max_setting
    if return_type == "both":
        for tran, param, value in max_setting:
            tran.set_parameter(param, value)
        return (pipeline, max_measure, max_setting)


def GridScan(
        pipeline : TransformerBase,
        params : Dict[TransformerBase,Dict[str,List[TRANSFORMER_PARAMETER_VALUE_TYPE]]],
        topics : pd.DataFrame,
        qrels : pd.DataFrame,
        metrics : Union[MEASURE_TYPE,MEASURES_TYPE] = ["map"],
        jobs : int = 1,
        backend='joblib',
        verbose: bool = False,
        batch_size = None,
        dataframe = True,
    ) -> Union[pd.DataFrame, List [ Tuple [ List[ GRID_SCAN_PARAM_SETTING ] , Dict[str,float]  ]  ] ]:
    """
    GridScan applies a set of named parameters on a given pipeline and evaluates the outcome. The topics and qrels 
    must be specified. The trec_eval measure names can be optionally specified.
    The transformers being tuned, and their respective parameters are named in the param_dict. The parameter being
    varied must be changable using the :func:`set_parameter()` method. This means instance variables,
    as well as controls in the case of BatchRetrieve.

    Args:
        - pipeline(TransformerBase): a transformer or pipeline
        - params(dict): a two-level dictionary, mapping transformer to param name to a list of values
        - topics(DataFrame): topics to tune upon
        - qrels(DataFrame): qrels to tune upon       
        - metrics(List[str]): name of the metrics to report for each setting. Defaults to ["map"].
        - batch_size(int): If not None, evaluation is conducted in batches of batch_size topics. Default=None, which evaluates all topics at once. 
            Applying a batch_size is useful if you have large numbers of topics, and/or if your pipeline requires large amounts of temporary memory
            during a run. Default is None.
        - jobs(int): Number of parallel jobs to run. Default is 1, which means sequentially.
        - backend(str): Parallelisation backend to use. Defaults to "joblib". 
        - verbose(bool): whether to display progress bars or not
        - dataframe(bool): return a dataframe or a list
    Returns:
        - A dataframe showing the effectiveness of all evaluated settings, if dataframe=True
        - A list of settings and resulting evaluation measures, if dataframe=False
    Raises:
        - ValueError: if a specified transformer does not have such a parameter

    Example::

        # graph how PL2's c parameter affects MAP
        pl2 = pt.BatchRetrieve(index, wmodel="PL2", controls={'c' : 1})
        rtr = pt.GridSearch(
            pl2, 
            {pl2 : {'c' : [0.1, 1, 5, 10, 20, 100]}}, 
            topics,
            qrels,
            ["map"]
        )
        import matplotlib.pyplot as plt
        plt.plot(rtr["tran_0_c"], rtr["map"])
        plt.xlabel("PL2's c value")
        plt.ylabel("MAP")
        plt.show()

    """
    import itertools
    from . import Utils, tqdm

    if verbose and jobs > 1:
        from warnings import warn
        warn("Cannot provide progress on parallel job")
    if isinstance(metrics, str):
        metrics = [metrics]

    # Store the all parameter names and candidate values into a dictionary, keyed by a tuple of the transformer and the parameter name
    # such as {(BatchRetrieve, 'wmodel'): ['BM25', 'PL2'], (BatchRetrieve, 'c'): [0.1, 0.2, 0.3], (Bla, 'lr'): [0.001, 0.01, 0.1]}
    candi_dict={}
    for tran, param_set in params.items():
        for param_name, values in param_set.items():
            candi_dict[ (tran, param_name) ] = values
    #candi_dict = { : params[tran][param_name] for tran in params for param_name in params[tran]}
    if len(candi_dict) == 0:
        raise ValueError("No parameters specified to optimise")
    for tran, param in candi_dict:
        try:
            tran.get_parameter(param)
        except Exception as e:
            raise ValueError("Transformer %s does not expose a parameter named %s" % (str(tran), param))
    
    keys,values = zip(*candi_dict.items())
    combinations = list(itertools.product(*values))
    assert len(combinations) > 0, "No combinations selected"

    # use this for repeated evaluation
    qrels_dict = Utils.convert_qrels_to_dict(qrels)

    def _evaluate_one_setting(keys, values):
        #'params' is every combination of candidates
        params = dict(zip(keys, values))
        parameter_list = []
        
        # Set the parameter value in the corresponding transformer of the pipeline
        for (tran, param_name), value in params.items():
            tran.set_parameter(param_name, value)
            # such as (BatchRetrieve, 'wmodel', 'BM25')
            parameter_list.append( (tran, param_name, value) )
            
        _run_and_evaluate(pipeline, topics, qrels_dict, metrics, perquery=False, batch_size=batch_size)
        # using topics and evaluation
        res = pipeline.transform(topics)
        eval_scores = Utils.evaluate(res, qrels, metrics=metrics, perquery=False)
        return parameter_list, eval_scores

    def _evaluate_several_settings(inputs : List[Tuple]):
        return [_evaluate_one_setting(k,v) for k, v in inputs]

    eval_list = []
    #for each combination of parameter values
    if jobs == 1:
        for v in tqdm(combinations, total=len(combinations), desc="GridScan", mininterval=0.3) if verbose else combinations:
            parameter_list, eval_scores = _evaluate_one_setting(keys, v)
            eval_list.append( (parameter_list, eval_scores) )
    else:
        import itertools
        import more_itertools
        from .parallel import parallel_lambda
        all_inputs = [(keys, values) for values in combinations]

        # how many jobs to distribute this to
        num_batches = int(len(combinations)/jobs) if len(combinations) >= jobs else len(combinations)

        # built the batches to distribute
        batched_inputs = list(more_itertools.chunked(all_inputs, num_batches))
        assert len(batched_inputs) > 0, "No inputs identified for parallel_lambda"
        eval_list = parallel_lambda(_evaluate_several_settings, batched_inputs, jobs, backend=backend)
        eval_list =  list(itertools.chain(*eval_list))
        assert len(eval_list) > 0, "parallel_lambda returned 0 rows" 
    
    # resulting eval_list has the form [ 
    #   ( [(BR, 'wmodel', 'BM25'), (BR, 'c', 0.2)]  ,   {"map" : 0.2654} )
    # ]
    # ie, a list of possible settings, combined with measure values    
    if not dataframe:
        return eval_list

    rtr=[]
    for setting, measures in eval_list:
        row={}
        for i, (tran, param, value) in enumerate(setting):
            row["tran_%d" % i]  = tran
            row["tran_%d_%s" % (i,param) ]  = value
        row.update(measures)
        rtr.append(row)
    # resulting dataframe looks like:
    #    tran_0  tran_0_c       map
    #0  BR(PL2)     0.1  0.104820
    #1  BR(PL2)     1.0  0.189274
    #2  BR(PL2)     5.0  0.230838
    return pd.DataFrame(rtr)
            

from .ltr import RegressionTransformer, LTRTransformer
@deprecation.deprecated(deprecated_in="0.3.0",
                        details="Please use pt.ltr.apply_learned_model(learner, form='regression')")
class LTR_pipeline(RegressionTransformer):
    pass

@deprecation.deprecated(deprecated_in="0.3.0",
                        details="Please use pt.ltr.apply_learned_model(learner, form='ltr')")
class XGBoostLTR_pipeline(LTRTransformer):
    pass


class PerQueryMaxMinScoreTransformer(TransformerBase):
    '''
    applies per-query maxmin scaling on the input scores
    '''
    
    def transform(self, topics_and_res):
        from sklearn.preprocessing import minmax_scale
        topics_and_res = topics_and_res.copy()
        topics_and_res["score"] = topics_and_res.groupby('qid')["score"].transform(lambda x: minmax_scale(x))
        return topics_and_res<|MERGE_RESOLUTION|>--- conflicted
+++ resolved
@@ -3,11 +3,7 @@
 import os
 import pandas as pd
 import numpy as np
-<<<<<<< HEAD
-from typing import Union, Dict, List, Tuple, Sequence
-=======
 from typing import Callable, Union, Dict, List, Tuple, Sequence, Any
->>>>>>> 3fc90d36
 from .utils import Utils
 from .transformer import TransformerBase, EstimatorBase
 from .model import add_ranks
@@ -179,27 +175,11 @@
 NUMERIC_TYPE = Union[float,int,complex]
 TEST_FN_TYPE = Callable[ [Sequence[NUMERIC_TYPE],Sequence[NUMERIC_TYPE]], Tuple[Any,NUMERIC_TYPE] ]
 
-<<<<<<< HEAD
-def Experiment(retr_systems, 
-        topics, 
-        qrels, 
-        eval_metrics : MEASURES_TYPE, 
-        names=None, 
-        perquery : bool = False, 
-        dataframe : bool = True, 
-        batch_size: int = None, 
-        drop_unused : bool = False, 
-        baseline: int = None, 
-        correction=None, 
-        correction_alpha : float = 0.05, 
-        highlight : str =None, 
-        round: int= None):
-=======
 def Experiment(
         retr_systems : Sequence[SYSTEM_OR_RESULTS_TYPE],
         topics : pd.DataFrame,
         qrels : pd.DataFrame,
-        eval_metrics : List[str],
+        eval_metrics : MEASURES_TYPE,
         names : Sequence[str] = None,
         perquery : bool = False,
         dataframe : bool =True,
@@ -211,7 +191,6 @@
         correction_alpha : float = 0.05,
         highlight : str = None,
         round : Union[int,Dict[str,int]] = None):
->>>>>>> 3fc90d36
     """
     Allows easy comparison of multiple retrieval transformer pipelines using a common set of topics, and
     identical evaluation measures computed using the same qrels. In essence, each transformer is applied on 
