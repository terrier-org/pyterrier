--- conflicted
+++ resolved
@@ -55,24 +55,15 @@
 }
 
 def _convert_measures(metrics : MEASURES_TYPE) -> Tuple[Sequence[BaseMeasure], Dict[BaseMeasure,str]]:
-<<<<<<< HEAD
-    from ir_measures import convert_trec_name
-=======
     from ir_measures import parse_trec_measure
->>>>>>> 8b0465f7
     rtr = []
     rev_mapping = {}
     for m in metrics:
         if isinstance(m, BaseMeasure):
             rtr.append(m)
             continue
-<<<<<<< HEAD
-        if isinstance(m, str):
-            measures = convert_trec_name(m)
-=======
         elif isinstance(m, str):
             measures = parse_trec_measure(m)
->>>>>>> 8b0465f7
             if len(measures) == 1:
                 metric = measures[0]
                 rtr.append(metric)
@@ -82,13 +73,9 @@
                 rtr.extend(measures)
             else:
                 raise KeyError("Could not convert measure %s" % m)
-<<<<<<< HEAD
-    assert len(rtr) > 0
-=======
         else:
             raise KeyError("Unknown measure %s of type %s" % (str(m), str(type(m))))
     assert len(rtr) > 0, "No measures were found in %s" % (str(metrics))
->>>>>>> 8b0465f7
     return rtr, rev_mapping
 
 #list(iter_calc([ir_measures.AP], qrels, run))
@@ -98,12 +85,8 @@
         metrics: Sequence[BaseMeasure],
         rev_mapping : Dict[BaseMeasure,str], 
         num_q : int,
-<<<<<<< HEAD
-        perquery : bool = True):
-=======
         perquery : bool = True,
         backfill_qids : Sequence[str] = None):
->>>>>>> 8b0465f7
     from collections import defaultdict
     if perquery:
         # qid -> measure -> value
@@ -112,9 +95,6 @@
             metric = m.measure
             metric = rev_mapping.get(metric, str(metric))
             rtr[m.query_id][metric] = m.value
-<<<<<<< HEAD
-        return rtr
-=======
         # When reporting per-query results, it can desirable to show something for topics that were executed
         # do not have corresponding qrels. If the caller passes in backfill_qids, we'll ensure that these
         # qids are present, and if not add placeholders with NaN values for all measures.
@@ -129,7 +109,6 @@
                 warn(f'{backfill_count} topic(s) not found in qrels. Scores for these topics are given as NaN and should not contribute to averages.')
         return rtr
     assert backfill_qids is None, "backfill_qids only supported when perquery=True"
->>>>>>> 8b0465f7
     # measure -> value
     rtr = {rev_mapping.get(m, str(m)): m.aggregator() for m in metrics}
     for m in seq:
@@ -145,35 +124,24 @@
         topics : pd.DataFrame, 
         qrels: pd.DataFrame, 
         metrics : MEASURES_TYPE, 
-<<<<<<< HEAD
-=======
         pbar = None,
         save_mode = None,
         save_file = None,
->>>>>>> 8b0465f7
         perquery : bool = False,
         batch_size = None,
         backfill_qids : Sequence[str] = None):
     
-<<<<<<< HEAD
-=======
     from .io import read_results, write_results
 
     if pbar is None:
         from . import tqdm
         pbar = tqdm(disable=True)
 
->>>>>>> 8b0465f7
     metrics, rev_mapping = _convert_measures(metrics)
     qrels = qrels.rename(columns={'qid': 'query_id', 'docno': 'doc_id', 'label': 'relevance'})
     from timeit import default_timer as timer
     runtime = 0
     num_q = qrels['query_id'].nunique()
-<<<<<<< HEAD
-    # if its a DataFrame, use it as the results
-    if isinstance(system, pd.DataFrame):
-        res = system
-=======
     if save_file is not None and os.path.exists(save_file):
         if save_mode == "reuse":
             system = read_results(save_file)
@@ -188,19 +156,14 @@
         res = coerce_dataframe_types(res)
         if len(res) == 0:
             raise ValueError("%d topics, but no results in dataframe" % len(topics))
->>>>>>> 8b0465f7
         evalMeasuresDict = _ir_measures_to_dict(
             ir_measures.iter_calc(metrics, qrels, res.rename(columns=_irmeasures_columns)), 
             metrics,
             rev_mapping,
             num_q,
-<<<<<<< HEAD
-            perquery)
-=======
             perquery,
             backfill_qids)
         pbar.update()
->>>>>>> 8b0465f7
 
     elif batch_size is None:
         #transformer, evaluate all queries at once
@@ -209,8 +172,6 @@
         res = system.transform(topics)
         endtime = timer()
         runtime =  (endtime - starttime) * 1000.
-<<<<<<< HEAD
-=======
 
         # write results to save_file; we can be sure this file does not exist
         if save_file is not None:
@@ -221,39 +182,18 @@
         if len(res) == 0:
             raise ValueError("%d topics, but no results received from %s" % (len(topics), str(system)) )
 
->>>>>>> 8b0465f7
         evalMeasuresDict = _ir_measures_to_dict(
             ir_measures.iter_calc(metrics, qrels, res.rename(columns=_irmeasures_columns)), 
             metrics,
             rev_mapping,
             num_q,
-<<<<<<< HEAD
-            perquery)
-=======
             perquery,
             backfill_qids)
         pbar.update()
->>>>>>> 8b0465f7
     else:
         #transformer, evaluate queries in batches
         assert batch_size > 0
         starttime = timer()
-<<<<<<< HEAD
-        results=[]
-        evalMeasuresDict={}
-        for res in system.transform_gen(topics, batch_size=batch_size):
-            endtime = timer()
-            runtime += (endtime - starttime) * 1000.
-            localEvalDict = _ir_measures_to_dict(
-                ir_measures.iter_calc(metrics, qrels, res.rename(columns=_irmeasures_columns)),
-                metrics,
-                rev_mapping,
-                num_q,
-                True)
-            evalMeasuresDict.update(localEvalDict)
-            starttime = timer()
-        if not perquery:
-=======
         evalMeasuresDict = {}
         remaining_qrel_qids = set(qrels.query_id)
         try:
@@ -298,7 +238,6 @@
                 perquery=True))
         if not perquery:
             # aggregate measures if not in per query mode
->>>>>>> 8b0465f7
             aggregators = {rev_mapping.get(m, str(m)): m.aggregator() for m in metrics}
             for q in evalMeasuresDict:
                 for metric in metrics:
@@ -327,14 +266,11 @@
         correction_alpha : float = 0.05,
         highlight : str = None,
         round : Union[int,Dict[str,int]] = None,
-<<<<<<< HEAD
-        validate : Union[bool,str] = True):
-=======
+        validate : Union[bool,str] = True,
         verbose : bool = False,
         save_dir : str = None,
         save_mode : str = 'reuse',
         **kwargs):
->>>>>>> 8b0465f7
     """
     Allows easy comparison of multiple retrieval transformer pipelines using a common set of topics, and
     identical evaluation measures computed using the same qrels. In essence, each transformer is applied on 
@@ -377,12 +313,9 @@
             if `highlight="color"` or `"colour"`, then the cell with the highest metric value will have a green background.
         round(int): How many decimal places to round each measure value to. This can also be a dictionary mapping measure name to number of decimal places.
             Default is None, which is no rounding.
-<<<<<<< HEAD
         validate(bool/str) : Define how strictly we validate given transformers in retr_systems.
             if False do not validate, if "WARN" validate and print warning, if True validate and throw PipelineError. Default="WARN"
-=======
         verbose(bool): If True, a tqdm progress bar is shown as systems (or systems*batches if batch_size is set) are executed. Default=False.
->>>>>>> 8b0465f7
 
     Returns:
         A Dataframe with each retrieval system with each metric evaluated.
@@ -473,9 +406,6 @@
     elif len(names) != len(retr_systems):
         raise ValueError("names should be the same length as retr_systems")
 
-<<<<<<< HEAD
-    all_qids = topics["qid"].values
-=======
     # validate save_dir and resulting filenames
     if save_dir is not None:
         if not os.path.exists(save_dir):
@@ -490,7 +420,6 @@
             raise ValueError("save_dir is set, but names are not unique. Use names= to set unique names")
 
     all_topic_qids = topics["qid"].values
->>>>>>> 8b0465f7
 
     # validation
     if validate:
@@ -512,20 +441,6 @@
     if "mrt" in eval_metrics:
         mrt_needed = True
         eval_metrics.remove("mrt")
-<<<<<<< HEAD
-
-    # run and evaluate each system
-    for name,system in zip(names, retr_systems):
-        time, evalMeasuresDict = _run_and_evaluate(system, topics, qrels, eval_metrics, perquery=perquery or baseline is not None, batch_size=batch_size)
-        
-        if perquery or baseline is not None:
-            # this ensures that all queries are present in various dictionaries
-            # its equivalent to "trec_eval -c"
-            (evalMeasuresDict, missing) = Utils.ensure(evalMeasuresDict, eval_metrics, all_qids)
-            if missing > 0:
-                warn("%s was missing %d queries, expected %d" % (name, missing, len(all_qids) ))
-=======
->>>>>>> 8b0465f7
 
     # progress bar construction
     from . import tqdm
@@ -569,19 +484,6 @@
                             name, 
                             qid, 
                             measurename, 
-<<<<<<< HEAD
-                            evalMeasuresDict[qid][measurename]
-                        ) 
-                    ])
-            evalDict[name] = evalMeasuresDict
-        else:
-            actual_metric_names = list(evalMeasuresDict.keys())
-            # gather mean values, applying rounding if necessary
-            evalMeasures=[ _apply_round(m, evalMeasuresDict[m]) for m in actual_metric_names]
-
-            evalsRows.append([name]+evalMeasures)
-            evalDict[name] = evalMeasures
-=======
                             _apply_round(
                                 measurename, 
                                 evalMeasuresDict[qid][measurename]
@@ -599,7 +501,6 @@
                 evalsRows.append([name]+evalMeasures)
                 evalDict[name] = evalMeasures
     
->>>>>>> 8b0465f7
 
     if dataframe:
         if perquery:
