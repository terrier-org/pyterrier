--- conflicted
+++ resolved
@@ -337,15 +337,10 @@
 
     if 'drop_unused' in kwargs:
         filter_by_qrels = kwargs.pop('drop_unused')
-<<<<<<< HEAD
         warn('drop_unused is deprecated; use filter_by_qrels instead', DeprecationWarning)
-    
-=======
-        warn('drop_unused is deprecated; use filter_by_qrels instead')
     if len(kwargs):
         raise TypeError("Unknown kwargs: %s" % (str(list(kwargs.keys()))))
 
->>>>>>> b5143249
     if baseline is not None:
         assert int(baseline) >= 0 and int(baseline) < len(retr_systems)
         assert not perquery
