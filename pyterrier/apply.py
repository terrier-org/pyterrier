from functools import partial
from typing import Callable, Any, Dict, Union, Optional, Sequence, Literal, List
import numpy.typing as npt
import pandas as pd
import pyterrier as pt
from pyterrier.apply_base import ApplyDocumentScoringTransformer, ApplyQueryTransformer, ApplyDocFeatureTransformer, ApplyForEachQuery, ApplyIterForEachQuery, ApplyGenericTransformer, ApplyGenericIterTransformer, ApplyIndexer, DropColumnTransformer, ApplyByRowTransformer, RenameColumnsTransformer

def _bind(instance, func, as_name=None):
    """
    Bind the function *func* to *instance*, with either provided name *as_name*
    or the existing name of *func*. The provided *func* should accept the 
    instance as the first argument, i.e. "self".
    """
    if as_name is None:
        as_name = func.__name__
    bound_method = func.__get__(instance, instance.__class__)
    setattr(instance, as_name, bound_method)
    return bound_method

def query(fn : Callable[[Union[pd.Series,pt.model.IterDictRecord]], str], *args, **kwargs) -> pt.Transformer:
    """
        Create a transformer that takes as input a query, and applies a supplied function to compute a new query formulation.

        The supplied function is called once for each query, and must return a string containing the new query formulation.
        Each time it is called, the function is supplied with a Panda Series or dict representing the attributes of the query.
        The particular type of the input is not controlled by the implementor, so the function should be written to support 
        both, e.g. using ``row["key"]`` notation and not the ``row.key`` that is supported by a Series.

        The previous query formulation is saved in the "query_0" column. If a later pipeline stage is intended to resort to
        be executed on the previous query formulation, a ``pt.rewrite.reset()`` transformer can be applied.  

        :param fn: the function to apply to each row. It must return a string containing the new query formulation.
        :param required_columns: If provided, should be a list of columns that must be present in the input dataframe.
        :param verbose: if set to True, a TQDM progress bar will be displayed

        Examples::

            # this will remove pre-defined stopwords from the query
            stops=set(["and", "the"])

            # a naieve function to remove stopwords - takes as input a Pandas Series, and returns a string
            def _remove_stops(q):
                terms = q["query"].split(" ")
                terms = [t for t in terms if not t in stops ]
                return " ".join(terms)

            # a query rewriting transformer that applies the _remove_stops to each row of an input dataframe
            p1 = pt.apply.query(_remove_stops) >> pt.terrier.Retriever(index, wmodel="DPH")

            # an equivalent query rewriting transformer using an anonymous lambda function
            p2 = pt.apply.query(
                    lambda q :  " ".join([t for t in q["query"].split(" ") if t not in stops ])
                ) >> pt.terrier.Retriever(index, wmodel="DPH")

        In both of the example pipelines above (`p1` and `p2`), the exact topics are not known until the pipeline is invoked, e.g.
        by using `p1.transform(topics)` on a topics dataframe, or within a ``pt.Experiment()``. When the pipeline 
        is invoked, the specified function (`_remove_stops` in the case of `p1`) is called for **each** row of the 
        input datatrame (becoming the `q` function argument).
            

    """
    return ApplyQueryTransformer(fn, *args, **kwargs)

def doc_score(fn : Union[Callable[[Union[pd.Series,pt.model.IterDictRecord]], float], Callable[[pd.DataFrame], Sequence[float]]], *args, batch_size=None, **kwargs) -> pt.Transformer:
    """
        Create a transformer that takes as input a ranked documents dataframe, and applies a supplied function to compute a new score.
        Ranks are automatically computed. doc_score() can operate row-wise, or batch-wise, depending on whether batch_size is set.

        The supplied function is called once for each document, and must return a float containing the new score for that document.
        Each time it is called, the function is supplied with a Panda Series representing the attributes of the query and document.

        :param fn: the function to apply to each row
        :param batch_size: How many documents to operate on at once (batch-wise). If None, operates row-wise
        :param required_columns: If provided, should be a list of columns that must be present in the input dataframe.
        :param verbose: if set to True, a TQDM progress bar will be displayed

        Example (Row-wise)::

            # this transformer will subtract 5 from the score of each document
            p = pt.terrier.Retriever(index, wmodel="DPH") >> 
                pt.apply.doc_score(lambda doc : doc["score"] -5) # doc["score"] works for both a dict and Series

        Can be used in batch-wise manner, which is particularly useful for appling neural models. In this case,
        the scoring function receives a dataframe, rather than a single row::

            def _doclen(df):
                # returns series of lengths
                return df.text.str.len()
            
            pipe = pt.terrier.Retriever(index) >> pt.apply.doc_score(_doclen, batch_size=128)

        Can also be used to create individual features that are combined using the ``**`` feature-union operator::

            pipeline = bm25 >> ( some_features ** pt.apply.doc_score(_doclen) )

    """
    return ApplyDocumentScoringTransformer(fn, *args, batch_size=batch_size, **kwargs)

def doc_features(fn : Callable[[Union[pd.Series,pt.model.IterDictRecord]], npt.NDArray[Any]], *args, **kwargs) -> pt.Transformer:
    """
        Create a transformer that takes as input a ranked documents dataframe, and applies the supplied function to each document to compute feature scores. 

        The supplied function is called once for each document, must each time return a 1D numpy array.
        Each time it is called, the function is supplied with a Panda Series, or a dictionary, representing the attributes of the query and document. The
        particular type of the input is not controlled by the implementor, so the function should be written to support both, e.g. using ``row["key"]``
        notation and not the ``row.key`` that is supported by a Series.

        :param fn: the function to apply to each row. It must return a 1D numpy array
        :param required_columns: If provided, should be a list of columns that must be present in the input dataframe.
        :param verbose: if set to True, a TQDM progress bar will be displayed
        
        Example::

            # this transformer will compute the character and number of word in each document retrieved
            # using the contents of the document obtained from the MetaIndex

            def _features(row):
                docid = row["docid"]
                content = index.getMetaIndex().getItem("text", docid)
                f1 = len(content)
                f2 = len(content.split(" "))
                return np.array([f1, f2])

            p = pt.terrier.Retriever(index, wmodel="BM25") >> 
                pt.apply.doc_features(_features )

        NB: If you only want to calculate a single feature to add to existing features, it is better to use ``pt.apply.doc_score()`` 
        and the ``**`` feature union operator::

            pipeline = bm25 >> ( some_features ** pt.apply.doc_score(one_feature) )

    """
    return ApplyDocFeatureTransformer(fn, *args, **kwargs)

def indexer(fn : Callable[[pt.model.IterDict], Any], **kwargs) -> pt.Indexer:
    """
        Create an instance of pt.Indexer using a function that takes as input an interable dictionary.

        The supplied function is called once. It may optionally return something (typically a reference to the "index").

        :param fn: the function that consumes documents as IterDicts.

        Example::

            # make a pt.Indexer that returns the numnber of documents consumed
            def _counter(iter_dict):
                count = 0
                for d in iter_dict:
                    count += 1
                return count
            indexer = pt.apply.indexer(_counter)
            rtr = indexer.index([ {'docno' : 'd1'}, {'docno' : 'd2'}])
    """
    return ApplyIndexer(fn, **kwargs)

def rename(columns: Dict[str,str], *, errors: Literal['raise', 'ignore'] = 'raise') -> pt.Transformer:
    """
        Creates a transformer that renames columns in a dataframe. 

        :param columns: A dictionary mapping from old column name to new column name
        :param errors: Maps to df.rename() errors kwarg - default to 'raise', alternatively can be 'ignore'

        Example::
            
            pipe = pt.terrier.Retriever(index, metadata=["docno", "body"]) >> pt.apply.rename({'body':'text'})
    """
<<<<<<< HEAD
    if errors == 'raise':
        required_columns = list(columns.keys())
    else:
        required_columns = None
    t = ApplyGenericTransformer(lambda df: df.rename(columns=columns, errors=errors), *args, required_columns=required_columns, **kwargs)
    t.schematic = {
        "label": "Rename Columns",
        "input_columns" : columns.keys(),
        "output_columns": columns.values(),
        "settings" :  {"columns": columns}
    }
    return t
=======
    return RenameColumnsTransformer(columns, errors=errors)
>>>>>>> 67ed6e1e

def generic(fn : Union[Callable[[pd.DataFrame], pd.DataFrame], Callable[[pt.model.IterDict], pt.model.IterDict]], *args, batch_size=None, iter=False, **kwargs) -> pt.Transformer:
    """
        Create a transformer that changes the input dataframe to another dataframe in an unspecified way.

        The supplied function is called once for an entire result set as a dataframe or iter-dict (which may contain one or 
        more queries and one or more documents). Each time it should return a new dataframe. The returned dataframe (or yielded row) 
        should abide by the general PyTerrier Data Model, for instance updating the rank column if the scores are amended.

        :param fn: the function to apply to each result set
        :param batch_size: whether to apply fn on batches of rows or all that are received
        :param required_columns: If provided, should be a list of columns that must be present in the input dataframe.
        :param verbose: Whether to display a progress bar over batches (only used if batch_size is set, and iter is not set).
        :param iter: Whether to use the iter-dict API - if-so, then ``fn`` receives an iterable, and returns an iterable. 

        Example (dataframe)::

            # this pipeline would remove all but the first two documents from a result set
            pipe = pt.terrier.Retriever(index) >> pt.apply.generic(lambda res : res[res["rank"] < 2])

        Example (iter-dict)::

            # this pipeline would simlarly remove all but the first two documents from a result set
            def _fn(iterdict):
                for result in iterdict:
                    if result["rank"] < 2:
                        yield result
            pipe1 = pt.terrier.Retriever(index) >> pt.apply.generic(_fn, iter=True)

            # transform_iter() can also return an iterable, so returning a list is also permissible
            pipe2 = pt.terrier.Retriever(index) >> pt.apply.generic(lambda res: [row for row in res if row["rank"] < 2], iter=True)

    """
    if iter:
        if kwargs.get("add_ranks", False):
            raise ValueError("add_ranks=True not supported with iter=True")
        return ApplyGenericIterTransformer(fn, *args, batch_size=batch_size, **kwargs)
    return ApplyGenericTransformer(fn, *args, batch_size=batch_size, **kwargs)

def by_query(fn : Union[Callable[[pd.DataFrame], pd.DataFrame], Callable[[pt.model.IterDict], pt.model.IterDict]], *args, batch_size=None, iter=False, verbose=False, **kwargs) -> pt.Transformer:
    """
        As `pt.apply.generic()` except that fn receives a dataframe (or iter-dict) for one query at at time, rather than all results at once.
        If batch_size is set, fn will receive no more than batch_size documents for any query. The verbose kwargs controls whether
        to display a progress bar over queries.  

        :param fn: the function to apply to each row. Should return a generator
        :param batch_size: whether to apply fn on batches of rows or all that are received.
        :param required_columns: If provided, should be a list of columns that must be present in the input dataframe.
        :param verbose: Whether to display a progress bar over batches (only used if batch_size is set, and iter is not set).
        :param iter: Whether to use the iter-dict API - if-so, then ``fn`` receives an iterable, and must return an iterable. 
    """
    if iter:
        if kwargs.get("add_ranks", False):
            raise ValueError("add_ranks=True not supported with iter=True")
        return ApplyIterForEachQuery(fn, *args, batch_size=batch_size, verbose=verbose, **kwargs)
    return ApplyForEachQuery(fn, *args, batch_size=batch_size, verbose=verbose, **kwargs)

class _apply:

    def __init__(self):
        _bind(self, lambda self, fn, *args, **kwargs : query(fn, *args, **kwargs), as_name='query')
        _bind(self, lambda self, fn, *args, **kwargs : doc_score(fn, *args, **kwargs), as_name='doc_score')
        _bind(self, lambda self, fn, *args, **kwargs : doc_features(fn, *args, **kwargs), as_name='doc_features')
        _bind(self, lambda self, fn, *args, **kwargs : indexer(fn, *args, **kwargs), as_name='indexer')
        _bind(self, lambda self, fn, *args, **kwargs : rename(fn, *args, **kwargs), as_name='rename')
        _bind(self, lambda self, fn, *args, **kwargs : by_query(fn, *args, **kwargs), as_name='by_query')
        _bind(self, lambda self, fn, *args, **kwargs : generic(fn, *args, **kwargs), as_name='generic')     
    
    def __getattr__(self, item: str) -> Callable[..., pt.Transformer]:
        return partial(generic_apply, item)

def generic_apply(
    name: str,
    fn=None,
    *,
    drop: bool = False,
    batch_size: Optional[int] = None,
    required_columns: Optional[List[str]] = None,
    verbose=False
) -> pt.Transformer:
    if drop:
        assert fn is None, "cannot provide both fn and drop=True"
        return DropColumnTransformer(name)

    return ApplyByRowTransformer(name, fn, batch_size=batch_size, required_columns=required_columns, verbose=verbose)<|MERGE_RESOLUTION|>--- conflicted
+++ resolved
@@ -164,22 +164,7 @@
             
             pipe = pt.terrier.Retriever(index, metadata=["docno", "body"]) >> pt.apply.rename({'body':'text'})
     """
-<<<<<<< HEAD
-    if errors == 'raise':
-        required_columns = list(columns.keys())
-    else:
-        required_columns = None
-    t = ApplyGenericTransformer(lambda df: df.rename(columns=columns, errors=errors), *args, required_columns=required_columns, **kwargs)
-    t.schematic = {
-        "label": "Rename Columns",
-        "input_columns" : columns.keys(),
-        "output_columns": columns.values(),
-        "settings" :  {"columns": columns}
-    }
-    return t
-=======
     return RenameColumnsTransformer(columns, errors=errors)
->>>>>>> 67ed6e1e
 
 def generic(fn : Union[Callable[[pd.DataFrame], pd.DataFrame], Callable[[pt.model.IterDict], pt.model.IterDict]], *args, batch_size=None, iter=False, **kwargs) -> pt.Transformer:
     """
