from typing import Callable, Any, Dict
from .transformer import ApplyDocumentScoringTransformer, ApplyQueryTransformer, ApplyDocFeatureTransformer, ApplyForEachQuery, ApplyGenericTransformer, Transformer
from nptyping import NDArray
import pandas as pd

def _bind(instance, func, as_name=None):
    """
    Bind the function *func* to *instance*, with either provided name *as_name*
    or the existing name of *func*. The provided *func* should accept the 
    instance as the first argument, i.e. "self".
    """
    if as_name is None:
        as_name = func.__name__
    bound_method = func.__get__(instance, instance.__class__)
    setattr(instance, as_name, bound_method)
    return bound_method

def query(fn : Callable[..., str], *args, **kwargs) -> Transformer:
    """
        Create a transformer that takes as input a query, and applies a supplied function to compute a new query formulation.

        The supplied function is called once for each query, and must return a string containing the new query formulation.
        Each time it is called, the function is supplied with a Panda Series representing the attributes of the query.

        The previous query formulation is saved in the "query_0" column. If a later pipeline stage is intended to resort to
        be executed on the previous query formulation, a `pt.rewrite.reset()` transformer can be applied.  

        Arguments:
            fn(Callable): the function to apply to each row. It must return a string containing the new query formulation.
            verbose(bool): if set to True, a TQDM progress bar will be displayed

        Examples::

            # this will remove pre-defined stopwords from the query
            stops=set(["and", "the"])

            # a naieve function to remove stopwords - takes as input a Pandas Series, and returns a string
            def _remove_stops(q):
                terms = q["query"].split(" ")
                terms = [t for t in terms if not t in stops ]
                return " ".join(terms)

            # a query rewriting transformer that applies the _remove_stops to each row of an input dataframe
            p1 = pt.apply.query(_remove_stops) >> pt.BatchRetrieve(index, wmodel="DPH")

            # an equivalent query rewriting transformer using an anonymous lambda function
            p2 = pt.apply.query(
                    lambda q :  " ".join([t for t in q["query"].split(" ") if t not in stops ])
                ) >> pt.BatchRetrieve(index, wmodel="DPH")

        In both of the example pipelines above (`p1` and `p2`), the exact topics are not known until the pipeline is invoked, e.g.
        by using `p1.transform(topics)` on a topics dataframe, or within a `pt.Experiment()`. When the pipeline 
        is invoked, the specified function (`_remove_stops` in the case of `p1`) is called for **each** row of the 
        input datatrame (becoming the `q` function argument).
            

    """
    return ApplyQueryTransformer(fn, *args, **kwargs)

def doc_score(fn : Callable[..., float], *args, **kwargs) -> Transformer:
    """
        Create a transformer that takes as input a ranked documents dataframe, and applies a supplied function to compute a new score.
        Ranks are automatically computed.

        The supplied function is called once for each document, and must return a float containing the new score for that document.
        Each time it is called, the function is supplied with a Panda Series representing the attributes of the query and document.

        Arguments:
            fn(Callable): the function to apply to each row
            verbose(bool): if set to True, a TQDM progress bar will be displayed

        Example::

            # this transformer will subtract 5 from the score of each document
            p = pt.BatchRetrieve(index, wmodel="DPH") >> 
                pt.apply.doc_score(lambda doc : doc["score"] -5)

    """
    return ApplyDocumentScoringTransformer(fn, *args, **kwargs)

def doc_features(fn : Callable[..., NDArray[Any]], *args, **kwargs) -> Transformer:
    """
        Create a transformer that takes as input a ranked documents dataframe, and applies the supplied function to each document to compute feature scores. 

        The supplied function is called once for each document, must each time return a 1D numpy array.
        Each time it is called, the function is supplied with a Panda Series representing the attributes of the query and document.

        Arguments:
            fn(Callable): the function to apply to each row
            verbose(bool): if set to True, a TQDM progress bar will be displayed

        Example::

            # this transformer will compute the character and number of word in each document retrieved
            # using the contents of the document obtained from the MetaIndex

            def _features(row):
                docid = row["docid"]
                content = index.getMetaIndex.getItem("text", docid)
                f1 = len(content)
                f2 = len(content.split(" "))
                return np.array([f1, f2])

            p = pt.BatchRetrieve(index, wmodel="BM25") >> 
                pt.apply.doc_features(_features )

    """
    return ApplyDocFeatureTransformer(fn, *args, **kwargs)

def rename(columns : Dict[str,str], *args, **kwargs) -> Transformer:
    """
        Creates a transformer that renames columns in a dataframe. 

        Args:
            columns(dict): A dictionary mapping from old column name to new column name 

        Example::
            
            pipe = pt.BatchRetrieve(index, metadata=["docno", "body"]) >> pt.apply.rename({'body':'text'})
    """
    return ApplyGenericTransformer(
        lambda df: df.rename(columns=columns), 
        *args,
        input=columns.keys(), 
        output=lambda input: [ columns.get(x, x) for x in input],
        **kwargs)

def generic(fn : Callable[[pd.DataFrame], pd.DataFrame], *args, **kwargs) -> Transformer:
    """
        Create a transformer that changes the input dataframe to another dataframe in an unspecified way.

        The supplied function is called once for an entire result set as a dataframe (which may contain one of more queries).
        Each time it should return a new dataframe. The returned dataframe should abide by the general PyTerrier Data Model,
        for instance updating the rank column if the scores are amended.

        Arguments:
            fn(Callable): the function to apply to each row

        Example::

            # this transformer will remove all documents at rank greater than 2.

            # this pipeline would remove all but the first two documents from a result set
            pipe = pt.BatchRetrieve(index) >> pt.apply.generic(lambda res : res[res["rank"] < 2])

    """
    return ApplyGenericTransformer(fn, *args, **kwargs)

def by_query(fn : Callable[[pd.DataFrame], pd.DataFrame], *args, **kwargs) -> Transformer:
    """
        As `pt.apply.generic()` except that fn receives a dataframe for one query at at time, rather than all results at once.
    """
    return ApplyForEachQuery(fn, *args, **kwargs)

class _apply:

    def __init__(self):
        _bind(self, lambda self, fn, *args, **kwargs : query(fn, *args, **kwargs), as_name='query')
        _bind(self, lambda self, fn, *args, **kwargs : doc_score(fn, *args, **kwargs), as_name='doc_score')
        _bind(self, lambda self, fn, *args, **kwargs : doc_features(fn, *args, **kwargs), as_name='doc_features')
        _bind(self, lambda self, fn, *args, **kwargs : rename(fn, *args, **kwargs), as_name='rename')
        _bind(self, lambda self, fn, *args, **kwargs : by_query(fn, *args, **kwargs), as_name='by_query')
        _bind(self, lambda self, fn, *args, **kwargs : generic(fn, *args, **kwargs), as_name='generic')
    
    def __getattr__(self, item):
        from functools import partial
        return partial(generic_apply, item)

def generic_apply(name, *args, drop=False, **kwargs) -> Transformer:
    if drop:
        return ApplyGenericTransformer(
            lambda df : df.drop(name, axis=1), 
            *args,
            input=[name],
            output = lambda input: [ x for x in input if not x == name],
            **kwargs)
    
    if len(args) == 0:
        raise ValueError("Must specify a fn, e.g. a lambda")

    fn = args[0]
    args=[]

    def _new_column(df):
        df[name] = df.apply(fn, axis=1, result_type='reduce')
        return df
<<<<<<< HEAD
    return ApplyGenericTransformer(_new_column, 
        *args,
        output=lambda input: input + [name],
        **kwargs)
=======
    
    return ApplyGenericTransformer(_new_column, *args, **kwargs)
>>>>>>> 8b0465f7
<|MERGE_RESOLUTION|>--- conflicted
+++ resolved
@@ -184,12 +184,7 @@
     def _new_column(df):
         df[name] = df.apply(fn, axis=1, result_type='reduce')
         return df
-<<<<<<< HEAD
     return ApplyGenericTransformer(_new_column, 
         *args,
         output=lambda input: input + [name],
-        **kwargs)
-=======
-    
-    return ApplyGenericTransformer(_new_column, *args, **kwargs)
->>>>>>> 8b0465f7
+        **kwargs)