<<<<<<< HEAD
from .transformer import Transformer, Indexer
from . import tqdm
=======
from .transformer import Transformer
>>>>>>> e9e53f3f
from .model import add_ranks, split_df
import pandas as pd
import pyterrier as pt

class ApplyTransformerBase(Transformer):
    """
        A base class for Apply*Transformers
    """
    def __init__(self, fn, *args, verbose=False, **kwargs):
        super().__init__(*args, **kwargs)
        self.fn = fn
        self.verbose = verbose

    def __repr__(self):
        return "pt.apply.??()"

class ApplyForEachQuery(ApplyTransformerBase):
    def __init__(self, fn,  *args, add_ranks=True, batch_size=None, **kwargs):
        """
            Arguments:
             - fn (Callable): Takes as input a panda Series for a row representing that document, and returns the new float doument score 
        """
        super().__init__(fn, *args, **kwargs)
        self.add_ranks = add_ranks
        self.batch_size = batch_size
    
    def __repr__(self):
        return "pt.apply.by_query()"
    
    def transform(self, res):
        if len(res) == 0:
            return self.fn(res)

        import math, pandas as pd
        from pyterrier.model import split_df

        it = res.groupby("qid")
        lastqid = None
        if self.verbose:
            it = pt.tqdm(it, unit='query')
        try:
            if self.batch_size is None:
                query_dfs = []
                for qid, group in it:
                    lastqid = qid
                    query_dfs.append(self.fn(group))
            else:
                # fn cannot be applied to more than batch_size rows at once
                # so we must split and reconstruct the output FOR EACH QUERY
                query_dfs = []
                for qid, group in it:
                    
                    num_chunks = math.ceil( len(group) / self.batch_size )
                    iterator = split_df(group, num_chunks)
                    query_dfs.append( pd.concat([self.fn(chunk_df) for chunk_df in iterator]) )
        except Exception as a:
            raise Exception("Problem applying %s for qid %s" % (self.fn, lastqid)) from a

        if self.add_ranks:
            try:
                query_dfs = [add_ranks(df, single_query=True) for df in query_dfs]
            except KeyError as ke:
                suffix = 'Try setting add_ranks=False'
                if len(query_dfs) > 0 and 'score' not in query_dfs[0].columns:
                    suffix = 'score column not present. Set add_ranks=False'
                raise ValueError("Cannot apply add_ranks in pt.apply.by_query - " + suffix) from ke
        rtr = pd.concat(query_dfs)
        return rtr

class ApplyDocumentScoringTransformer(ApplyTransformerBase):
    """
        Implements a transformer that can apply a function to perform document scoring. The supplied function 
        should take as input one row, and return a float for the score of the document.
        
        Usually accessed using pt.apply.doc_score()::

            def _score_fn(row):
                return float(row["url".count("/")])
            
            pipe = pt.terrier.Retriever(index) >> pt.apply.doc_score(_score_fn)

        Can be used in batching manner, which is particularly useful for appling neural models. In this case,
        the scoring function receives a dataframe, rather than a single row::

            def _doclen(df):
                return df.text.str.len()
            
            pipe = pt.terrier.Retriever(index) >> pt.apply.doc_score(_doclen)

    """
    def __init__(self, fn,  *args, batch_size=None, **kwargs):
        """
            Arguments:
             - fn (Callable): Takes as input a panda Series for a row representing that document, and returns the new float doument score. If batch_size is set,
             takes a dataframe, and returns a sequence of floats representing scores for those documents.
             - batch_size (int or None). How many documents to operate on at once. If None, operates row-wise
        """
        super().__init__(fn, *args, **kwargs)
        self.batch_size = batch_size

    def __repr__(self):
        return "pt.apply.doc_score()"

    def _transform_rowwise(self, outputRes):
        fn = self.fn
        if len(outputRes) == 0:
            outputRes["score"] = pd.Series(dtype='float64')
            return outputRes
        if self.verbose:
            pt.tqdm.pandas(desc="pt.apply.doc_score", unit="d")
            outputRes["score"] = outputRes.progress_apply(fn, axis=1).astype('float64')
        else:
            outputRes["score"] = outputRes.apply(fn, axis=1).astype('float64')
        outputRes = add_ranks(outputRes)
        return outputRes
    
    def _transform_batchwise(self, outputRes):
        fn = self.fn
        outputRes["score"] = fn(outputRes)
        outputRes["score"] = outputRes["score"].astype('float64')
        return outputRes
    
    def transform(self, inputRes):
        outputRes = inputRes.copy()
        if len(outputRes) == 0:
            outputRes["score"] = pd.Series(dtype='float64')
            return add_ranks(outputRes)
        if self.batch_size is None:
            return self._transform_rowwise(inputRes)

        import math
        from .model import split_df
        num_chunks = math.ceil( len(inputRes) / self.batch_size )
        iterator = split_df(inputRes, num_chunks)
        iterator = pt.tqdm(iterator, desc="pt.apply", unit='row')
        rtr = pd.concat([self._transform_batchwise(chunk_df) for chunk_df in iterator])
        rtr = add_ranks(rtr)
        return rtr

class ApplyDocFeatureTransformer(ApplyTransformerBase):
    """
        Implements a transformer that can apply a function to perform feature scoring. The supplied function 
        should take as input one row, and return a numpy array for the features of the document.
        
        Usually accessed using pt.apply.doc_features()::

            def _feature_fn(row):
                return numpy.array([len(row["url"], row["url".count("/")])
            
            pipe = pt.terrier.Retriever(index) >> pt.apply.doc_features(_feature_fn) >> pt.LTRpipeline(xgBoost())
    """
    def __init__(self, fn,  *args, **kwargs):
        """
            Arguments:
             - fn (Callable): Takes as input a panda Series for a row representing that document, and returns a new numpy array representing the features of that document
        """
        super().__init__(fn, *args, **kwargs)

    def __repr__(self):
        return "pt.apply.doc_features()"

    def transform(self, inputRes):
        fn = self.fn
        outputRes = inputRes.copy()
        if self.verbose:
            pt.tqdm.pandas(desc="pt.apply.doc_features", unit="d")
            outputRes["features"] = outputRes.progress_apply(fn, axis=1)
        else:
            outputRes["features"] = outputRes.apply(fn, axis=1)
        return outputRes

class ApplyQueryTransformer(ApplyTransformerBase):
    """
        Implements a query rewriting transformer by passing a function to perform the rewriting. The function should take
        as input one row, and return the string form of the new query.
        
        Usually accessed using pt.apply.query() passing it the function::

            def _rewriting_fn(row):
                return row["query"] + " extra words"
            
            pipe = pt.apply.query(_rewriting_fn) >> pt.terrier.Retriever(index)

        Similarly, a lambda function can also be used::

            pipe = pt.apply.query(lambda row: row["query"] + " extra words") >> pt.terrier.Retriever(index)

        In the resulting dataframe, the previous query for each row can be found in the query_0 column.

    """
    def __init__(self, fn, *args, **kwargs):
        """
            Arguments:
             - fn (Callable): Takes as input a panda Series for a row representing a query, and returns the new string query 
             - verbose (bool): Display a tqdm progress bar for this transformer
        """
        super().__init__(fn, *args, **kwargs)

    def __repr__(self):
        return "pt.apply.query()"

    def transform(self, inputRes):
        from .model import push_queries
        fn = self.fn        
        if "query" in inputRes.columns:
            # we only push if a query already exists
            outputRes = push_queries(inputRes.copy(), inplace=True, keep_original=True)
        else:
            outputRes = inputRes.copy()
        try:
            if self.verbose:
                pt.tqdm.pandas(desc="pt.apply.query", unit="d")
                outputRes["query"] = outputRes.progress_apply(fn, axis=1)
            else:
                outputRes["query"] = outputRes.apply(fn, axis=1)
        except ValueError as ve:
            msg = str(ve)
            if "Columns must be same length as key" in msg:
                raise TypeError("Could not coerce return from pt.apply.query function into a list of strings. Check your function returns a string.") from ve
            else:
                raise ve
        return outputRes

class ApplyGenericTransformer(ApplyTransformerBase):
    """
    Allows arbitrary pipelines components to be written as functions. The function should take as input
    a dataframe, and return a new dataframe. The function should abide by the main contracual obligations,
    e.g. updating then "rank" column.

    This class is normally accessed through pt.apply.generic()

    If you are scoring, query rewriting or calculating features, it is advised to use one of the other
    variants.

    Example::
        
        # this pipeline would remove all but the first two documents from a result set
        lp = ApplyGenericTransformer(lambda res : res[res["rank"] < 2])

        pipe = pt.terrier.Retriever(index) >> lp

    """

    def __init__(self, fn,  *args, batch_size=None, **kwargs):
        """
            Arguments:
             - fn (Callable): Takes as input a panda DataFrame, and returns a new Pandas DataFrame 
        """
        super().__init__(fn, *args, **kwargs)
        self.batch_size = batch_size

    def __repr__(self):
        return "pt.apply.generic()"

    def transform(self, inputRes):
        # no batching
        if self.batch_size is None:
            return self.fn(inputRes)

        # batching
        import math, pandas as pd
        from pyterrier.model import split_df
        num_chunks = math.ceil( len(inputRes) / self.batch_size )
        iterator = split_df(inputRes, num_chunks)
        if self.verbose:
            iterator = pt.tqdm(iterator, desc="pt.apply", unit='row') 
        rtr = pd.concat([self.fn(chunk_df) for chunk_df in iterator])
        return rtr

class ApplyIndexer(Indexer):
    """
    Allows arbitrary indexer pipelines components to be written as functions.
    """
    
    def __init__(self, fn,  *args, **kwargs):
        super().__init__(*args, **kwargs)
        self.fn = fn

    def index(self, iter_dict):
        return self.fn(iter_dict)<|MERGE_RESOLUTION|>--- conflicted
+++ resolved
@@ -1,9 +1,5 @@
-<<<<<<< HEAD
+
 from .transformer import Transformer, Indexer
-from . import tqdm
-=======
-from .transformer import Transformer
->>>>>>> e9e53f3f
 from .model import add_ranks, split_df
 import pandas as pd
 import pyterrier as pt
