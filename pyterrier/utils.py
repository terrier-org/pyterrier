--- conflicted
+++ resolved
@@ -1,12 +1,8 @@
 import os
 import inspect
 import sys
-<<<<<<< HEAD
-from typing import Callable, Tuple, List, Callable, Dict, Set
+from typing import Callable, Tuple, List, Callable, Dict, Set, Sequence
 from contextlib import contextmanager
-=======
-from typing import Tuple, List, Callable, Dict, Set, Sequence
->>>>>>> be8e1661
 import platform
 from functools import wraps
 from importlib.metadata import EntryPoint
@@ -216,7 +212,17 @@
     return _decorator_wrapper
 
 
-<<<<<<< HEAD
+def byte_count_to_human_readable(byte_count: float) -> str:
+    """Converts a byte count to a human-readable string."""
+    units = ['B', 'KB', 'MB', 'GB', 'TB']
+    while byte_count > 1024 and len(units) > 1:
+        byte_count /= 1024
+        units = units[1:]
+    if units[0] == 'B':
+        return f'{byte_count:.0f} {units[0]}'
+    return f'{byte_count:.1f} {units[0]}'
+
+
 @contextmanager
 def temp_env(key: str, value: str):
     old_value = os.environ.get(key, None)
@@ -229,6 +235,7 @@
         else:
             os.environ[key] = old_value
 
+
 class GeneratorLen(object):
     def __init__(self, gen, length):
         self.gen = gen
@@ -238,15 +245,4 @@
         return self.length
 
     def __iter__(self):
-        return self.gen
-=======
-def byte_count_to_human_readable(byte_count: float) -> str:
-    """Converts a byte count to a human-readable string."""
-    units = ['B', 'KB', 'MB', 'GB', 'TB']
-    while byte_count > 1024 and len(units) > 1:
-        byte_count /= 1024
-        units = units[1:]
-    if units[0] == 'B':
-        return f'{byte_count:.0f} {units[0]}'
-    return f'{byte_count:.1f} {units[0]}'
->>>>>>> be8e1661
+        return self.gen