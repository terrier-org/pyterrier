--- conflicted
+++ resolved
@@ -102,13 +102,6 @@
             qrels_df = Utils.convert_qrels_to_dataframe(qrels)
         if len(batch_retrieve_results_dict) == 0:
             raise ValueError("No results for evaluation")
-<<<<<<< HEAD
-
-        from .pipelines import _run_and_evaluate
-        _, rtr = _run_and_evaluate(res, None, qrels_df, metrics, perquery=perquery)
-        return rtr
-=======
->>>>>>> 8b0465f7
 
         from .pipelines import _run_and_evaluate
         _, rtr = _run_and_evaluate(res, None, qrels_df, metrics, perquery=perquery)
@@ -135,36 +128,4 @@
             num_q = len(result.values())
         for measure, value in measures_sum.items():
             mean_dict[measure] = value / (1 if measure in measures_no_mean else num_q)
-<<<<<<< HEAD
-        return mean_dict
-
-    # create a dataframe of string of queries or a list or tuple of strings of queries
-    @staticmethod
-    @deprecation.deprecated(deprecated_in="0.3.0",
-                        details="Please use pt.model.coerce_queries_dataframe_qrels(query)")
-    def form_dataframe(query):
-        from .model import coerce_queries_dataframe
-        return coerce_queries_dataframe(query)
-
-    @staticmethod
-    @deprecation.deprecated(deprecated_in="0.3.0",
-                        details="Please use pt.io.find_files(dir)")
-    def get_files_in_dir(dir):
-        """
-        Returns all the files present in a directory and its subdirectories
-
-        Args:
-            dir(str): The directory containing the files
-
-        Returns:
-            paths(list): A list of the paths to the files
-        """
-        lst = []
-        files = []
-        for (dirpath, dirnames, filenames) in os.walk(dir, followlinks=True):
-            for name in filenames:
-                files.append(os.path.join(dirpath, name))
-        return sorted(files)
-=======
-        return mean_dict
->>>>>>> 8b0465f7
+        return mean_dict