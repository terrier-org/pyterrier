--- conflicted
+++ resolved
@@ -57,13 +57,8 @@
 
 
 __all__ = [
-<<<<<<< HEAD
-    'java', 'terrier', 'debug', 'io', 'inspect', 'measures', 'model', 'new', 'ltr', 'pipelines',
-    'text', 'transformer', 'datasets', 'validate', 'get_dataset', 'find_datasets', 'list_datasets', 'Experiment', 'GridScan',
-=======
-    'java', 'terrier', 'debug', 'documentation', 'io', 'inspect', 'measures', 'model', 'new', 'ltr', 'parallel', 'pipelines', 'schematic',
+    'java', 'terrier', 'debug', 'documentation', 'io', 'inspect', 'measures', 'model', 'new', 'ltr', 'pipelines', 'schematic',
     'text', 'transformer', 'datasets', 'validate', 'testing', 'get_dataset', 'find_datasets', 'list_datasets', 'Experiment', 'GridScan',
->>>>>>> a6125b9b
     'GridSearch', 'KFoldGridSearch', 'Evaluate',
     'utils', 'Utils', 'Transformer', 'Estimator', 'Indexer', 'Artifact',
     'RankCutoff', 'Compose',
