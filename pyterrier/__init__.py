__version__ = "0.3.0.dev"

import os
from .bootstrap import _logging, setup_terrier, setup_jnius
from . import datasets

import importlib

#sub modules
rewrite = None
index = None
pipelines = None
anserini = None
transformer = None

file_path = os.path.dirname(os.path.abspath(__file__))
firstInit = False
ApplicationSetup = None
IndexFactory = None
IndexRef = None
properties = None

HOME_DIR = None

def init(version=None, mem=None, packages=[], jvm_opts=[], redirect_io=True, logging='WARN', home_dir=None, boot_packages=[]):
    """
    Function necessary to be called before Terrier classes and methods can be used.
    Loads the Terrier.jar file and imports classes. Also finds the correct version of Terrier to download if no version is specified.

    Args:
        version(str): Which version of Terrier to download. Default=None.
            If None, find the newest Terrier version in maven and download it.
        mem(str): Maximum memory allocated for java heap in MB. Default is 1/4 of physical memory.
        packages(list(str)): Extra maven package coordinates files to load. Default=[]. More information at https://github.com/terrier-org/terrier-core/blob/5.x/doc/terrier_develop.md
        jvm_opts(list(str)): Extra options to pass to the JVM. Default=[].
        redirect_io(boolean): If True, the Java System.out and System.err will be redirected to Pythons sys.out and sys.err. Default=True.
        logging(str): the logging level to use.
                      Can be one of 'INFO', 'DEBUG', 'TRACE', 'WARN', 'ERROR'. The latter is the quietest.
                      Default='WARN'.
        home_dir(str): the home directory to use. Default to PYTERRIER_HOME environment variable.
    """
    global ApplicationSetup
    global properties
    global firstInit
    global file_path
    global HOME_DIR

    # we keep a local directory
    if home_dir is not None:
        HOME_DIR = home_dir
    if "PYTERRIER_HOME" in os.environ:
        HOME_DIR = os.environ["PYTERRIER_HOME"]
    else:
        from os.path import expanduser
        userhome = expanduser("~")
        HOME_DIR = os.path.join(userhome, ".pyterrier")
        if not os.path.exists(HOME_DIR):
            os.mkdir(HOME_DIR)

    # get the initial classpath for the JVM
    classpathTrJars = setup_terrier(HOME_DIR, version, boot_packages=boot_packages)

    # Import pyjnius and other classes
    import jnius_config
    for jar in classpathTrJars:
        jnius_config.add_classpath(jar)
    if jvm_opts is not None:
        for opt in jvm_opts:
            jnius_config.add_options(opt)
    if mem is not None:
        jnius_config.add_options('-Xmx' + str(mem) + 'm')
    from jnius import autoclass, cast
    properties = autoclass('java.util.Properties')()
    ApplicationSetup = autoclass('org.terrier.utility.ApplicationSetup')

    from .batchretrieve import BatchRetrieve, FeaturesBatchRetrieve
    from .utils import Utils
<<<<<<< HEAD
    from .index import Indexer, FilesIndexer, TRECCollectionIndexer, DFIndexer, DFIndexUtils, IterDictIndexer, FlatJSONDocumentIterator, IndexingType
    from .pipelines import LTR_pipeline, XGBoostLTR_pipeline
=======
    from .datasets import get_dataset, list_datasets
    from .index import Indexer, FilesIndexer, TRECCollectionIndexer, DFIndexer, DFIndexUtils, IndexingType
    from .pipelines import LTR_pipeline, XGBoostLTR_pipeline, Experiment
>>>>>>> 659fd3a1

    # Make imports global
    globals()["autoclass"] = autoclass
    globals()["cast"] = cast
    globals()["ApplicationSetup"] = ApplicationSetup

    global rewrite
    global anserini
    global pipelines
    global index
    global transformer

    rewrite = importlib.import_module('.rewrite', package='pyterrier') 
    anserini = importlib.import_module('.anserini', package='pyterrier') 
    pipelines = importlib.import_module('.pipelines', package='pyterrier') 
    index = importlib.import_module('.index', package='pyterrier') 
    transformer = importlib.import_module('.transformer', package='pyterrier') 


    # append the python helpers
    if packages is None:
        packages = []

    # Import other java packages
    if packages != []:
        pkgs_string = ",".join(packages)
        properties.put("terrier.mvn.coords", pkgs_string)
    ApplicationSetup.bootstrapInitialisation(properties)

    if redirect_io:
        # this ensures that the python stdout/stderr and the Java are matched
        redirect_stdouterr()
    _logging(logging)
    setup_jnius()

    globals()["get_dataset"] = get_dataset
    globals()["list_datasets"] = list_datasets
    globals()["Experiment"] = Experiment
    globals()["BatchRetrieve"] = BatchRetrieve
    globals()["Indexer"] = Indexer
    globals()["FeaturesBatchRetrieve"] = FeaturesBatchRetrieve
    globals()["TRECCollectionIndexer"] = TRECCollectionIndexer
    globals()["FilesIndexer"] = FilesIndexer
    globals()["DFIndexer"] = DFIndexer
    globals()["DFIndexUtils"] = DFIndexUtils
    globals()["IterDictIndexer"] = IterDictIndexer
    globals()["FlatJSONDocumentIterator"] = FlatJSONDocumentIterator
    globals()["Utils"] = Utils
    globals()["LTR_pipeline"] = LTR_pipeline
    globals()["XGBoostLTR_pipeline"] = XGBoostLTR_pipeline
    globals()["IndexFactory"] = autoclass("org.terrier.structures.IndexFactory")
    globals()["IndexRef"] = autoclass("org.terrier.querying.IndexRef")
    globals()["IndexingType"] = IndexingType

    firstInit = True

def started():
    return(firstInit)

def check_version(min):
    from jnius import autoclass
    from packaging.version import Version
    min = Version(str(min))
    currentVer = Version(autoclass("org.terrier.Version").VERSION.replace("-SNAPSHOT", ""))
    return currentVer >= min

def redirect_stdouterr():
    from . import bootstrap
    bootstrap.redirect_stdouterr()

def logging(level):
    from . import bootstrap
    bootstrap.logging(level)

def set_property(k, v):
    # properties = Properties()
    properties[k] = v
    ApplicationSetup.bootstrapInitialisation(properties)

def set_properties(kwargs):
    # properties = Properties()
    for control, value in kwargs.items():
        properties.put(control, value)
    ApplicationSetup.bootstrapInitialisation(properties)

def run(cmd, args=[]):
    from jnius import autoclass
    autoclass("org.terrier.applications.CLITool").main([cmd] + args)

def extend_classpath(mvnpackages):
    assert check_version(5.3), "Terrier 5.3 required for this functionality"
    if isinstance(mvnpackages, str):
        mvnpackages = [mvnpackages]
    from jnius import autoclass, cast
    thelist = autoclass("java.util.ArrayList")()
    for pkg in mvnpackages:
        thelist.add(pkg)
    mvnr = ApplicationSetup.getPlugin("MavenResolver")
    assert mvnr is not None
    mvnr = cast("org.terrier.utility.MavenResolver", mvnr)
    mvnr.addDependencies(thelist)<|MERGE_RESOLUTION|>--- conflicted
+++ resolved
@@ -75,14 +75,8 @@
 
     from .batchretrieve import BatchRetrieve, FeaturesBatchRetrieve
     from .utils import Utils
-<<<<<<< HEAD
     from .index import Indexer, FilesIndexer, TRECCollectionIndexer, DFIndexer, DFIndexUtils, IterDictIndexer, FlatJSONDocumentIterator, IndexingType
-    from .pipelines import LTR_pipeline, XGBoostLTR_pipeline
-=======
-    from .datasets import get_dataset, list_datasets
-    from .index import Indexer, FilesIndexer, TRECCollectionIndexer, DFIndexer, DFIndexUtils, IndexingType
     from .pipelines import LTR_pipeline, XGBoostLTR_pipeline, Experiment
->>>>>>> 659fd3a1
 
     # Make imports global
     globals()["autoclass"] = autoclass
