import pandas as pd
<<<<<<< HEAD
from typing import List
=======
from typing import Sequence

>>>>>>> 55331310
# This file has useful methods for using the Pyterrier Pandas datamodel

# the first rank SHOULD be 0, see the standard "Welcome to TREC email"
FIRST_RANK = 0

# set to True to ensure that the resulting dataframe is correctly /ordered/
# as well as having correct ranks assigned
STRICT_SORT = False

def add_ranks(rtr : pd.DataFrame) -> pd.DataFrame:
    """
        Canonical method for adding a rank column which is calculated based on the score attribute
        for each query. Note that the dataframe is NOT sorted by this operation.

        Arguments
            df: dataframe to create rank attribute for
    """
    rtr.drop(columns=["rank"], errors="ignore", inplace=True)
    if len(rtr) == 0:
        rtr["rank"] = pd.Series(index=rtr.index, dtype='int64')
        return rtr

    # -1 assures that first rank will be FIRST_RANK
    rtr["rank"] = rtr.groupby("qid", sort=False).rank(ascending=False, method="first")["score"].astype(int) -1 + FIRST_RANK
    if STRICT_SORT:
        rtr.sort_values(["qid", "rank"], ascending=[True,True], inplace=True)
    return rtr

def query_columns(df : pd.DataFrame, qid=True) -> Sequence[str]:
    """
        Given a dataframe, returns the names of all columns that contain the current query or
        previous generations of the query (as performed by `push_queries()`).

        Arguments:
            df: Dataframe of queries to consider
            qid: whether to include the "qid" column in the returned list
    """
    columns=set(df.columns)
    rtr = []
    if qid and "qid" in columns:
        rtr.append("qid")
    if "query" in columns:
        rtr.append("query")
    import re
    query_col_re = re.compile('^query_[\\d]+')
    for c in columns:
        if query_col_re.search(c):
            rtr.append(c)
    return rtr

def _last_query(df : pd.DataFrame) -> int:
    """
        Returns the index of the last query column.
        Given a dataframe, returns:

            -1 is there is only a query column
            0 query_0 exists
            1 query_1 exists
            etc
        
    """
    last = -1
    columns = set(df.columns)
    while True:
        if not "query_%d" % (last+1) in columns:
            break
        last+=1
        
    #print("input %s rtr %d" % (str(columns), last))
    return last

def push_queries(df: pd.DataFrame, keep_original:bool=False, inplace:bool=False) -> pd.DataFrame:
    """
        Changes a dataframe such that the "query" column becomes "query_0", and any
        "query_0" columns becames "query_1" etc.

        Arguments:
            df: Dataframe with a "query" column
            keep_original: if True, the query column is also left unchanged. Useful for client code. 
                Defaults to False.
            inplace: if False, a copy of the dataframe is returned. If True, changes are made to the
                supplied dataframe. Defaults to False. 
    """
    if "query" not in df.columns:
        raise TypeError("Expected a query column, but found %s" % df.columns) 
    df = df if inplace else df.copy()
    last_col = _last_query(df)
    rename_cols={}
    if last_col >= 0: 
        rename_cols = { "query_%d" % col_index : "query_%d" % (col_index+1) for col_index in range(0, last_col+1) }
    rename_cols["query"] = "query_0"
    df = df.rename(columns=rename_cols)
    if keep_original:
        df['query'] = df["query_0"]
    return df

def pop_queries(df: pd.DataFrame, inplace:bool=False):
    """
        Changes a dataframe such that the "query_0" column becomes "query_1", and any
        "query_1" columns becames "query_0" etc. In effect, does the opposite of push_queries().
        The current "query" column is dropped.

        Arguments:
            df: Dataframe with a "query" column
            inplace: if False, a copy of the dataframe is returned. If True, changes are made to the
                supplied dataframe. Defaults to False. 
    """
    if "query_0" not in df.columns:
        raise TypeError("Expected a query_0 column, but found %s" % df.columns) 
    last_col = _last_query(df)
    df = df if inplace else df.copy()
    df.drop(columns=["query"], inplace=True)
    rename_cols = { "query_%d" % (col_index+1) : "query_%d" % (col_index) for col_index in range(0, last_col+1) }
    rename_cols["query_0"] = "query"
    df = df.rename(columns=rename_cols)
    return df
    
def coerce_queries_dataframe(query):
    """
    Convert either a string or a list of strings to a dataframe for use as topics in retrieval.

    Args:
        query: Either a string or a list of strings

    Returns:
        dataframe with columns=['qid','query']
    """
    if isinstance(query, pd.DataFrame):
        return query
    elif isinstance(query, str):
        return pd.DataFrame([["1", query]], columns=['qid', 'query'])
    # if queries is a list or tuple
    elif isinstance(query, list) or isinstance(query, tuple):
        # if the list or tuple is made of strings
        if query != [] and isinstance(query[0], str):
            indexed_query = []
            for i, item in enumerate(query):
                # all elements must be of same type
                assert isinstance(item, str), f"{item} is not a string"
                indexed_query.append([str(i + 1), item])
            return pd.DataFrame(indexed_query, columns=['qid', 'query'])
    # catch-all when we dont recognise the type
    raise ValueError("Could not coerce %s (type %s) into a DataFrame of queries" % (str(query), str(type(query))))


def split_df(df : pd.DataFrame, N) -> List[pd.DataFrame]:
    """
    splits a dataframe into N different chunks. Splitting will be sensitive to the primary datatype
    of the dataframe (Q,R,D).
    """
    type = None
    if "qid" in df.columns:
        if "docno" in df.columns:
            type = "R"
        else:
            type = "Q"
    elif "docno" in df.columns:
        type = "D"
    else:
        raise ValueError("Dataframe is not of type D,Q,R")
    
    from math import ceil

    def chunks(df, n):
        """Yield successive n-sized chunks from df."""
        for i in range(0, len(df), n):
            yield df.iloc[ i: min(len(df),i + n)]
    
    if type == "Q" or type == "D":         
        splits = list( chunks(df, ceil(len(df)/N)))
        return splits

    rtr = []
    grouper = df.groupby("qid")
    this_group = []
    chunk_size = ceil(len(grouper)/N)
    for qid, group in grouper:
        this_group.append(group)
        if len(this_group) == chunk_size:
            rtr.append(pd.concat(this_group))
            this_group = []
    if len(this_group) > 0:
        rtr.append(pd.concat(this_group))
    return rtr
    <|MERGE_RESOLUTION|>--- conflicted
+++ resolved
@@ -1,10 +1,6 @@
 import pandas as pd
-<<<<<<< HEAD
-from typing import List
-=======
-from typing import Sequence
+from typing import List, Sequence
 
->>>>>>> 55331310
 # This file has useful methods for using the Pyterrier Pandas datamodel
 
 # the first rank SHOULD be 0, see the standard "Welcome to TREC email"
