from .transformer import Transformer, Estimator, get_transformer
from .model import add_ranks
from collections import deque
from warnings import warn
<<<<<<< HEAD
from typing import Iterable, List, Optional, Protocol, runtime_checkable
from itertools import chain
=======
>>>>>>> f8e47fbf
import pandas as pd
import pyterrier as pt

class NAryTransformerBase(Transformer):
    """
        A base class for all operator transformers that can combine the input of 2 or more transformers. 
    """
    def __init__(self, *transformers: Transformer):
        assert len(transformers) > 0
        # Flatten out multiple layers of the same NAryTransformer into one
        transformers = chain.from_iterable(
            (t._transformers if isinstance(t, type(self)) else [t])
            for t in transformers
        )
        # Coerce datatypes
        self._transformers = tuple(get_transformer(x, stacklevel=6) for x in transformers)

    def __getitem__(self, number) -> Transformer:
        """
            Allows access to the ith transformer.
        """
        return self._transformers[number]

    def __len__(self) -> int:
        """
            Returns the number of transformers in the operator.
        """
        return len(self._transformers)

class SetUnionTransformer(Transformer):
    """      
        This operator makes a retrieval set that includes documents that occur in the union (either) of both retrieval sets. 
        For instance, let left and right be pandas dataframes, both with the columns = [qid, query, docno, score], 
        left = [1, "text1", doc1, 0.42] and right = [1, "text1", doc2, 0.24]. 
        Then, left | right will be a dataframe with only the columns [qid, query, docno] and two rows = [[1, "text1", doc1], [1, "text1", doc2]].
                
        In case of duplicated both containing (qid, docno), only the first occurrence will be used.
    """
    def __init__(self, left: Transformer, right: Transformer):
        self.left = left
        self.right = right

    def transform(self, topics):
        res1 = self.left.transform(topics)
        res2 = self.right.transform(topics)
        import pandas as pd
        assert isinstance(res1, pd.DataFrame)
        assert isinstance(res2, pd.DataFrame)
        rtr = pd.concat([res1, res2])
        
        on_cols = ["qid", "docno"]     
        rtr = rtr.drop_duplicates(subset=on_cols)
        rtr = rtr.sort_values(by=on_cols)
        rtr.drop(columns=["score", "rank"], inplace=True, errors='ignore')
        return rtr

class SetIntersectionTransformer(Transformer):
    """
        This operator makes a retrieval set that only includes documents that occur in the intersection of both retrieval sets. 
        For instance, let left and right be pandas dataframes, both with the columns = [qid, query, docno, score], 
        left = [[1, "text1", doc1, 0.42]] (one row) and right = [[1, "text1", doc1, 0.24],[1, "text1", doc2, 0.24]] (two rows).
        Then, left & right will be a dataframe with only the columns [qid, query, docno] and one single row = [[1, "text1", doc1]].
                
        For columns other than (qid, docno), only the left value will be used.
    """
    def __init__(self, left: Transformer, right: Transformer):
        self.left = left
        self.right = right

    def transform(self, topics):
        res1 = self.left.transform(topics)
        res2 = self.right.transform(topics)  
        
        on_cols = ["qid", "docno"]
        rtr = res1.merge(res2, on=on_cols, suffixes=('','_y'))
        rtr.drop(columns=["score", "rank", "score_y", "rank_y", "query_y"], inplace=True, errors='ignore')
        for col in rtr.columns:
            if not '_y' in col:
                continue
            new_name = col.replace('_y', '')
            if new_name in rtr.columns:
                # duplicated column, drop
                rtr.drop(columns=[col], inplace=True)
                continue
            # column only from RHS, keep, but rename by removing '_y' suffix
            rtr.rename(columns={col:new_name}, inplace=True)

        return rtr

class CombSumTransformer(Transformer):
    """
        Adds the scores of documents from two different retrieval transformers.
        Documents not present in one transformer are given a score of 0.
    """
    def __init__(self, left: Transformer, right: Transformer):
        self.left = left
        self.right = right

    def transform(self, topics_and_res):
        res1 = self.left.transform(topics_and_res)
        res2 = self.right.transform(topics_and_res)
        both_cols = set(res1.columns) & set(res2.columns)
        both_cols.remove("qid")
        both_cols.remove("docno")
        merged = res1.merge(res2, on=["qid", "docno"], suffixes=[None, "_r"], how='outer')
        merged["score"] = merged["score"].fillna(0) + merged["score_r"].fillna(0)
        merged = merged.drop(columns=["%s_r" % col for col in both_cols])
        merged = add_ranks(merged)
        return merged

class ConcatenateTransformer(Transformer):
    epsilon = 0.0001

    def __init__(self, left: Transformer, right: Transformer):
        self.left = left
        self.right = right

    def transform(self, topics_and_res):
        import pandas as pd
        # take the first set as the top of the ranking
        res1 = self.left.transform(topics_and_res)
        # identify the lowest score for each query
        last_scores = res1[['qid', 'score']].groupby('qid').min().rename(columns={"score" : "_lastscore"})

        # the right hand side will provide the rest of the ranking        
        res2 = self.right.transform(topics_and_res)

        
        intersection = pd.merge(res1[["qid", "docno"]], res2[["qid", "docno"]].reset_index())
        remainder = res2.drop(intersection["index"])

        # we will append documents from remainder to res1
        # but we need to offset the score from each remaining document based on the last score in res1
        # explanation: remainder["score"] - remainder["_firstscore"] - self.epsilon ensures that the
        # first document in remainder has a score of -epsilon; we then add the score of the last document
        # from res1
        first_scores = remainder[['qid', 'score']].groupby('qid').max().rename(columns={"score" : "_firstscore"})

        remainder = remainder.merge(last_scores, on=["qid"]).merge(first_scores, on=["qid"])
        remainder["score"] = remainder["score"] - remainder["_firstscore"] + remainder["_lastscore"] - self.epsilon
        remainder = remainder.drop(columns=["_lastscore",  "_firstscore"])

        # now bring together and re-sort
        # this sort should match trec_eval
        rtr = pd.concat([res1, remainder]).sort_values(by=["qid", "score", "docno"], ascending=[True, False, True]) 

        # recompute the ranks
        rtr = add_ranks(rtr)
        return rtr

class ScalarProductTransformer(Transformer):
    """
        Multiplies the retrieval score by a scalar
    """
    def __init__(self, scalar: float):
        self.scalar = scalar

    def transform(self, inp):
        out = inp.assign(score=inp["score"] * self.scalar)
        if self.scalar < 0:
            out = add_ranks(out)
        return out

    def __repr__(self):
        return f'ScalarProductTransformer({self.scalar!r})'

class RankCutoffTransformer(Transformer):
    """
        Filters the input by rank<k for each query in the input
    """
    def __init__(self, k: int = 1000):
        self.k = k

    def transform(self, inp):
        assert 'rank' in inp.columns, "require rank to be present in the result set"
        res = inp[inp["rank"] < self.k]
        res = res.reset_index(drop=True)
        return res

    def __repr__(self):
        return f'RankCutoffTransformer({self.k!r})'

    def fuse_left(self, left: Transformer) -> Optional[Transformer]:
        # If the preceding component supports a native rank cutoff (via fuse_rank_cutoff), apply it.
        if isinstance(left, SupportsFuseRankCutoff):
            return left.fuse_rank_cutoff(self.k)

class FeatureUnionPipeline(NAryTransformerBase):
    """
        Implements the feature union operator.

        Example::
            cands = pt.terrier.Retriever(index wmodel="BM25")
            pl2f = pt.terrier.Retriever(index wmodel="PL2F")
            bm25f = pt.terrier.Retriever(index wmodel="BM25F")
            pipe = cands >> (pl2f ** bm25f)
    """
    def transform(self, inputRes):
        if not "docno" in inputRes.columns and "docid" in inputRes.columns:
            raise ValueError("FeatureUnion operates as a re-ranker, but input did not have either "
                "docno or docid columns, found columns were %s" %  str(inputRes.columns))

        num_results = len(inputRes)
        import numpy as np

        # a parent could be a feature union, but it still passes the inputRes directly, so inputRes should never have a features column
        if "features" in inputRes.columns:
            raise ValueError("FeatureUnion operates as a re-ranker. They can be nested, but input "
                "should not contain a features column; found columns were %s" %  str(inputRes.columns))
        
        all_results = []

        for i, m in enumerate(self._transformers):
            #IMPORTANT this .copy() is important, in case an operand transformer changes inputRes
            results = m.transform(inputRes.copy())
            if len(results) == 0 and num_results != 0:
                raise ValueError("Got no results from %s, expected %d" % (repr(m), num_results) )
            assert not "features_x" in results.columns 
            assert not "features_y" in results.columns
            all_results.append( results )

    
        for i, (m, res) in enumerate(zip(self._transformers, all_results)):
            #IMPORTANT: dont do this BEFORE calling subsequent feature unions
            if not "features" in res.columns:
                if not "score" in res.columns:
                    raise ValueError("Results from %s did not include either score or features columns, found columns were %s" % (repr(m), str(res.columns)) )

                if len(res) != num_results:
                    warn("Got number of results different expected from %s, expected %d received %d, feature scores for any "
                        "missing documents be 0, extraneous documents will be removed" % (repr(m), num_results, len(res)))
                    all_results[i] = res = inputRes[["qid", "docno"]].merge(res, on=["qid", "docno"], how="left")
                    res["score"] = res["score"].fillna(value=0)

                if len(res) == 0:
                    res["features"] = pd.Series([], dtype='float64')
                else:
                    res["features"] = res.apply(lambda row : np.array([row["score"]]), axis=1)
                res.drop(columns=["score"], inplace=True)
            assert "features" in res.columns
            #print("%d got %d features from operand %d" % ( id(self) ,   len(results.iloc[0]["features"]), i))

        def _concat_features(row):
            assert isinstance(row["features_x"], np.ndarray)
            assert isinstance(row["features_y"], np.ndarray)
            
            left_features = row["features_x"]
            right_features = row["features_y"]
            return np.concatenate((left_features, right_features))
        
        def _reduce_fn(left, right):
            import pandas as pd
            both_cols = set(left.columns) & set(right.columns)
            both_cols.remove("qid")
            both_cols.remove("docno")
            both_cols.remove("features")
            rtr = pd.merge(left, right, on=["qid", "docno"])
            rtr["features"] = rtr.apply(_concat_features, axis=1, result_type='reduce')
            rtr.rename(columns={"%s_x" % col : col for col in both_cols}, inplace=True)
            rtr.drop(columns=["features_x", "features_y"] + ["%s_y" % col for col in both_cols], inplace=True)
            return rtr
        
        from functools import reduce
        final_DF = reduce(_reduce_fn, all_results)

        # final_DF should have the features column
        assert "features" in final_DF.columns

        # we used .copy() earlier, inputRes should still have no features column
        assert not "features" in inputRes.columns

        # final merge - this brings us the score attribute from any previous transformer
        both_cols = set(inputRes.columns) & set(final_DF.columns)
        both_cols.remove("qid")
        both_cols.remove("docno")
        final_DF = inputRes.merge(final_DF, on=["qid", "docno"])
        final_DF.rename(columns={"%s_x" % col : col for col in both_cols}, inplace=True)
        final_DF.drop(columns=["%s_y" % col for col in both_cols], inplace=True)
        # remove the duplicated columns
        #final_DF = final_DF.loc[:,~final_DF.columns.duplicated()]
        assert not "features_x" in final_DF.columns 
        assert not "features_y" in final_DF.columns 
        return final_DF

    def compile(self) -> Transformer:
        """
            Returns a new transformer that fuses feature unions where possible.
        """
        out = deque()
        inp = deque([t.compile() for t in self._transformers])
        while inp:
            right = inp.popleft()
            if out and isinstance(out[-1], SupportsFuseFeatureUnion) and (fused := out[-1].fuse_feature_union(right, is_left=True)) is not None:
                out.pop()
                inp.appendleft(fused)
            elif out and isinstance(right, SupportsFuseFeatureUnion) and (fused := right.fuse_feature_union(out[-1], is_left=False)) is not None:
                out.pop()
                inp.appendleft(fused)
            else:
                out.append(right)
        if len(out) == 1:
            return out[0]
        return FeatureUnionPipeline(*out)

    def __repr__(self):
        return '(' + ' ** '.join([str(t) for t in self._transformers]) + ')'

class ComposedPipeline(NAryTransformerBase):
    """ 
        This class allows pipeline components to be chained together using the "then" operator.

        :Example:

        >>> comp = ComposedPipeline([ DPH_br, ApplyGenericTransformer(lambda res : res[res["rank"] < 2])])
        >>> # OR
        >>> # we can even use lambdas as transformers
        >>> comp = ComposedPipeline([DPH_br, lambda res : res[res["rank"] < 2]])
        >>> #this is equivelent
        >>> #comp = DPH_br >> lambda res : res[res["rank"] < 2]]
    """
<<<<<<< HEAD
    def index(self, iter : Iterable[dict], batch_size=100):
        """
        This methods implements indexing pipelines. It is responsible for calling the transform_iter() method of its 
        constituent transformers (except the last one) on batches of records, and the index() method on the last transformer.
        """
        from more_itertools import chunked
        
        if len(self._transformers) > 2:
=======
    name = "Compose"

    def _composed(self):
        if len(self.models) > 2:
>>>>>>> f8e47fbf
            #this compose could have > 2 models. we need a composite transform() on all but the last
            prev_transformer = ComposedPipeline(*self._transformers[0:-1])
        else:
<<<<<<< HEAD
            prev_transformer = self._transformers[0]
        last_transformer = self._transformers[-1]
        
=======
            prev_transformer = self.models[0]
        last_transformer = self.models[-1]
        return prev_transformer, last_transformer

    def index(self, iter : pt.model.IterDict, batch_size=100):
        """
        This methods implements indexing pipelines. It is responsible for calling the transform_iter() method of its 
        constituent transformers (except the last one) on batches of records, and the index() method on the last transformer.
        """
        from more_itertools import chunked
        prev_transformer, last_transformer = self._composed()
>>>>>>> f8e47fbf
        def gen():
            for batch in chunked(iter, batch_size):
                yield from prev_transformer.transform_iter(batch)
        return last_transformer.index(gen()) 

<<<<<<< HEAD
    def transform(self, inp):
        out = inp
        for m in self._transformers:
=======
    def transform_iter(self, inp: pt.model.IterDict) -> pt.model.IterDict:
        out = inp
        for transformer in self.models:
            out = transformer.transform_iter(out)
        return out
    
    def transform(self, inp : pd.DataFrame) -> pd.DataFrame:
        out = inp
        for m in self.models:
>>>>>>> f8e47fbf
            out = m.transform(out)
        return out

    def fit(self, topics_or_res_tr, qrels_tr, topics_or_res_va=None, qrels_va=None):
        """
        This is a default implementation for fitting a pipeline. The assumption is that
        all EstimatorBase be composed with a TransformerBase. It will execute any pre-requisite
        transformers BEFORE executing the fitting the stage.
        """
        for m in self._transformers:
            if isinstance(m, Estimator):
                m.fit(topics_or_res_tr, qrels_tr, topics_or_res_va, qrels_va)
            else:
                topics_or_res_tr = m.transform(topics_or_res_tr)
                # validation is optional for some learners
                if topics_or_res_va is not None:
                    topics_or_res_va = m.transform(topics_or_res_va)

    def __repr__(self):
        return '(' + ' >> '.join([str(t) for t in self._transformers]) + ')'

    def compile(self) -> Transformer:
        """
            Returns a new transformer that fuses adjacent transformers where possible.
        """
        out = deque()
        inp = deque([t.compile() for t in self._transformers])
        while inp:
            right = inp.popleft()
            if out and isinstance(out[-1], SupportsFuseRight) and (fused := out[-1].fuse_right(right)) is not None:
                out.pop()
                inp.appendleft(fused)
            elif out and isinstance(right, SupportsFuseLeft) and (fused := right.fuse_left(out[-1])) is not None:
                out.pop()
                inp.appendleft(fused)
            else:
                out.append(right)
        if len(out) == 1:
            return out[0]
        return ComposedPipeline(*out)


@runtime_checkable
class SupportsFuseLeft(Protocol):
    def fuse_left(self, left: 'Transformer') -> Optional['Transformer']:
        """Fuses this transformer with a transformer that immediately precedes this one in a pipeline.

        The new transformer should have the same effect as performing the two transformers in sequence, i.e.,
        `pipeline_unfused` and `pipeline_fused` in the following example should provide the same results for
        any input.

        ```
        >>> pipeline_unfused = left >> self
        >>> pipeline_fused = self.fuse_left(left)
        ```

        A fused transformer should be more efficient than the unfused version. For instance, a retriever
        followed by a rank cutoff can be fused to perform the rank cutoff during retrieval.

        Returns:
            A new transformer that is the result of merging this transformer with the left transformer,
            or none if the merge is not possible.
        """


@runtime_checkable
class SupportsFuseRight(Protocol):
    def fuse_right(self, right: 'Transformer') -> Optional['Transformer']:
        """Fuses this transformer with a transformer that immediately follows this one in a pipeline.

        The new transformer should have the same effect as performing the two transformers in sequence, i.e.,
        `pipeline_unfused` and `pipeline_fused` in the following example should provide the same results for
        any input.

        ```
        >>> pipeline_unfused = self >> right
        >>> pipeline_fused = self.fuse_right(right)
        ```

        A fused transformer should be more efficient than the unfused version. For instance, a retriever
        followed by a rank cutoff can be fused to perform the rank cutoff during retrieval.

        Returns:
            A new transformer that is the result of merging this transformer with the right transformer,
            or none if the merge is not possible.
        """


@runtime_checkable
class SupportsFuseRankCutoff(Protocol):
    def fuse_rank_cutoff(self, k: int) -> Optional['Transformer']:
        """Fuses this transformer with a following RankCutoffTransformer.

        This method should return a new transformer that applies the new rank cutoff value k.

        Note that if the transformer currently applies a stricter rank cutoff than the one provided, it should not be
        relaxed. In this case, it is preferred to return `self`.

        If the fusion is not possible, `None` should be returned.
        """


@runtime_checkable
class SupportsFuseFeatureUnion(Protocol):
    def fuse_feature_union(self, other: 'Transformer', is_left: bool) -> Optional['Transformer']:
        """Fuses this transformer with another one that provides features.

        This method should return a new transformer that is equivalent to performing self ** other, or `None`
        if the fusion is not possible.

        is_left is True if self's features are to the left of other's. Otherwise, self's features are to the right.
        """<|MERGE_RESOLUTION|>--- conflicted
+++ resolved
@@ -2,11 +2,8 @@
 from .model import add_ranks
 from collections import deque
 from warnings import warn
-<<<<<<< HEAD
 from typing import Iterable, List, Optional, Protocol, runtime_checkable
 from itertools import chain
-=======
->>>>>>> f8e47fbf
 import pandas as pd
 import pyterrier as pt
 
@@ -327,8 +324,9 @@
         >>> #this is equivelent
         >>> #comp = DPH_br >> lambda res : res[res["rank"] < 2]]
     """
-<<<<<<< HEAD
-    def index(self, iter : Iterable[dict], batch_size=100):
+    name = "Compose"
+
+    def index(self, iter : pt.model.IterDict, batch_size=100):
         """
         This methods implements indexing pipelines. It is responsible for calling the transform_iter() method of its 
         constituent transformers (except the last one) on batches of records, and the index() method on the last transformer.
@@ -336,52 +334,26 @@
         from more_itertools import chunked
         
         if len(self._transformers) > 2:
-=======
-    name = "Compose"
-
-    def _composed(self):
-        if len(self.models) > 2:
->>>>>>> f8e47fbf
             #this compose could have > 2 models. we need a composite transform() on all but the last
             prev_transformer = ComposedPipeline(*self._transformers[0:-1])
         else:
-<<<<<<< HEAD
             prev_transformer = self._transformers[0]
         last_transformer = self._transformers[-1]
         
-=======
-            prev_transformer = self.models[0]
-        last_transformer = self.models[-1]
-        return prev_transformer, last_transformer
-
-    def index(self, iter : pt.model.IterDict, batch_size=100):
-        """
-        This methods implements indexing pipelines. It is responsible for calling the transform_iter() method of its 
-        constituent transformers (except the last one) on batches of records, and the index() method on the last transformer.
-        """
-        from more_itertools import chunked
-        prev_transformer, last_transformer = self._composed()
->>>>>>> f8e47fbf
         def gen():
             for batch in chunked(iter, batch_size):
                 yield from prev_transformer.transform_iter(batch)
         return last_transformer.index(gen()) 
 
-<<<<<<< HEAD
-    def transform(self, inp):
-        out = inp
-        for m in self._transformers:
-=======
     def transform_iter(self, inp: pt.model.IterDict) -> pt.model.IterDict:
         out = inp
-        for transformer in self.models:
+        for transformer in self._transformers:
             out = transformer.transform_iter(out)
         return out
     
     def transform(self, inp : pd.DataFrame) -> pd.DataFrame:
         out = inp
-        for m in self.models:
->>>>>>> f8e47fbf
+        for m in self._transformers:
             out = m.transform(out)
         return out
 
