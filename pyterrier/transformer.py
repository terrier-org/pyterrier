--- conflicted
+++ resolved
@@ -311,9 +311,6 @@
         return hash(repr(self))
 
     def _repr_html_(self):
-<<<<<<< HEAD
-        return pt.schematic.draw(self, outer_class='repr_html')
-=======
         try:
             return pt.schematic.draw(self, outer_class='repr_html')
         except Exception as e:
@@ -322,7 +319,6 @@
             tb = traceback.format_exc()
             warnings.warn(f"Failed to render transformer as HTML: {e}\n\n{tb}", stacklevel=2)
             return None 
->>>>>>> 38e05254
 
 
 class Indexer(Transformer):
