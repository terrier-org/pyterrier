--- conflicted
+++ resolved
@@ -1,17 +1,9 @@
 import types
-<<<<<<< HEAD
 from warnings import warn
 import pandas as pd
 from deprecated import deprecated
-from typing import Iterable, Iterator, Union, Optional
-=======
-from matchpy import Wildcard, Symbol, Operation, Arity, ReplacementRule
-from warnings import warn
-import pandas as pd
-from deprecated import deprecated
-from typing import Iterator, List, Union, Tuple
+from typing import Iterable, Iterator, List, Union, Tuple
 import pyterrier as pt
->>>>>>> f8e47fbf
 from . import __version__
 
 LAMBDA = lambda:0
@@ -46,16 +38,6 @@
         return SourceTransformer(v)
     raise ValueError("Passed parameter %s of type %s cannot be coerced into a transformer" % (str(v), type(v)))
 
-<<<<<<< HEAD
-=======
-rewrite_rules : List[ReplacementRule] = []
-
-
-class Scalar(Symbol):
-    def __init__(self, name, value):
-        super().__init__(name)
-        self.value = value
->>>>>>> f8e47fbf
 
 class Transformer:
     """
