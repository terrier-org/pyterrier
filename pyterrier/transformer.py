--- conflicted
+++ resolved
@@ -248,16 +248,9 @@
 
             Arguments:
              - topics_or_res_tr(DataFrame): training topics (usually with documents)
-<<<<<<< HEAD
              - qrels_tr(DataFrame): training qrels
              - topics_or_res_va(DataFrame): validation topics (usually with documents)
              - qrels_va(DataFrame): validation qrels
-=======
-            - qrels_tr(DataFrame): training qrels
-             - topics_or_res_va(DataFrame): validation topics (usually with documents)
-            - qrels_va(DataFrame): validation qrels
->>>>>>> 8e5a3c04
-
         """
         pass
 
