"""
This file contains all the indexers.
"""

# from jnius import autoclass, cast, PythonJavaClass, java_method
from jnius import autoclass, PythonJavaClass, java_method, cast
# from .utils import *
import pandas as pd
# import numpy as np
import os
import enum
import json
<<<<<<< HEAD
import tempfile
import contextlib
import threading
import select
import math
from warnings import warn
from collections import deque
=======
from typing import List, Dict
>>>>>>> 57121019

StringReader = None
HashMap = None
TaggedDocument = None
FlatJSONDocument = None
Tokeniser = None
TRECCollection = None
SimpleFileCollection = None
BasicIndexer = None
BlockIndexer = None
Collection = None
BasicSinglePassIndexer = None
BlockSinglePassIndexer = None
BasicMemoryIndexer = None
Arrays = None
Array = None
ApplicationSetup = None
Properties = None
CLITool = None
IndexRef = None
IndexFactory = None
StructureMerger = None
BlockStructureMerger = None


# lastdoc ensures that a Document instance from a Collection is not GCd before Java has used it.
lastdoc=None

def run_autoclass():
    global StringReader
    global HashMap
    global TaggedDocument
    global FlatJSONDocument
    global Tokeniser
    global TRECCollection
    global SimpleFileCollection
    global BasicIndexer
    global BlockIndexer
    global BasicSinglePassIndexer
    global BlockSinglePassIndexer
    global BasicMemoryIndexer
    global Collection
    global Arrays
    global Array
    global ApplicationSetup
    global Properties
    global CLITool
    global IndexRef
    global IndexFactory
    global StructureMerger
    global BlockStructureMerger

    StringReader = autoclass("java.io.StringReader")
    HashMap = autoclass("java.util.HashMap")
    TaggedDocument = autoclass("org.terrier.indexing.TaggedDocument")
    FlatJSONDocument = autoclass("org.terrier.indexing.FlatJSONDocument")
    Tokeniser = autoclass("org.terrier.indexing.tokenisation.Tokeniser")
    TRECCollection = autoclass("org.terrier.indexing.TRECCollection")
    SimpleFileCollection = autoclass("org.terrier.indexing.SimpleFileCollection")
    BasicIndexer = autoclass("org.terrier.structures.indexing.classical.BasicIndexer")
    BlockIndexer = autoclass("org.terrier.structures.indexing.classical.BlockIndexer")
    BasicSinglePassIndexer = autoclass("org.terrier.structures.indexing.singlepass.BasicSinglePassIndexer")
    BlockSinglePassIndexer = autoclass("org.terrier.structures.indexing.singlepass.BlockSinglePassIndexer")
    BasicMemoryIndexer = autoclass("org.terrier.python.MemoryIndexer")
    Collection = autoclass("org.terrier.indexing.Collection")
    Arrays = autoclass("java.util.Arrays")
    Array = autoclass('java.lang.reflect.Array')
    ApplicationSetup = autoclass('org.terrier.utility.ApplicationSetup')
    Properties = autoclass('java.util.Properties')
    CLITool = autoclass("org.terrier.applications.CLITool")
    IndexRef = autoclass('org.terrier.querying.IndexRef')
    IndexFactory = autoclass('org.terrier.structures.IndexFactory')
    StructureMerger = autoclass("org.terrier.structures.merging.StructureMerger")
    BlockStructureMerger = autoclass("org.terrier.structures.merging.BlockStructureMerger")

def createAsList(files_path):
    """
    Helper method to be used by child indexers to add files to Java List
    Returns:
        Created Java List
    """
    if isinstance(files_path, str):
        asList = Arrays.asList(files_path)
    elif isinstance(files_path, list):
        asList = Arrays.asList(*files_path)
    return asList

# Using enum class create enumerations
class IndexingType(enum.Enum):
    """
        This enum is used to determine the type of index built by Terrier. The default is CLASSIC.
    """
    CLASSIC = 1 #: A classical indexing regime, which also creates a direct index structure, useful for query expansion
    SINGLEPASS = 2 #: A single-pass indexing regime, which builds an inverted index directly. No direct index structure is created. Typically is faster than classical indexing.
    MEMORY = 3 #: An in-memory index. No direct index is created.


class Indexer:
    """
    Parent class. It can be used to load an existing index.
    Use one of its children classes if you wish to create a new index.

    """

    default_properties = {
            "TrecDocTags.doctag": "DOC",
            "TrecDocTags.idtag": "DOCNO",
            "TrecDocTags.skip": "DOCHDR",
            "TrecDocTags.casesensitive": "false",
            "trec.collection.class": "TRECCollection",
    }

    def __init__(self, index_path, *args, blocks=False, overwrite=False, verbose=False, type=IndexingType.CLASSIC, **kwargs):
        """
        Init method

        Args:
            index_path (str): Directory to store index. Ignored for IndexingType.MEMORY.
            blocks (bool): Create indexer with blocks if true, else without blocks. Default is False.
            overwrite (bool): If index already present at `index_path`, True would overwrite it, False throws an Exception. Default is False.
            verbose (bool): Provide progess bars if possible. Default is False.
            type (IndexingType): the specific indexing procedure to use. Default is IndexingType.CLASSIC.
        """
        if StringReader is None:
            run_autoclass()
        if type is IndexingType.MEMORY:
            self.path = None
        else:
            self.path = os.path.join(index_path, "data.properties")
            if not os.path.isdir(index_path):
                os.makedirs(index_path)
        self.index_called = False
        self.index_dir = index_path
        self.blocks = blocks
        self.type = type
        self.properties = Properties()
        self.setProperties(**self.default_properties)
        self.overwrite = overwrite
        self.verbose = verbose

    def setProperty(self, k, v):
        """
        Set the named property to the specified value.

        Args:
            k(str): name of the Terrier property
            v(str): value of the Terrier property

        Usage::
            indexer.setProperty("termpipelines", "")
        """
        self.properties.put(k, v)

    def setProperties(self, **kwargs):
        """
        Set the properties to the given ones.

        Args:
            **kwargs: Properties to set to.

        Usage:
            >>> setProperties(**{property1:value1, property2:value2})
        """
        for control, value in kwargs.items():
            self.properties.put(control, value)

    def checkIndexExists(self):
        """
        Check if index exists at the `path` given when object was created
        """
        if self.path is None:
            return
        if os.path.isfile(self.path):
            if not self.overwrite:
                raise ValueError("Index already exists at " + self.path)
        if self.index_called:
            raise Exception("Index method can be called only once")

    def createIndexer(self):
        """
        TODO
        Checks `self.type` and
        - if false, check `blocks` and create a BlockIndexer if true, else create BasicIndexer
        - if true, check `blocks` and create a BlockSinglePassIndexer if true, else create BasicSinglePassIndexer
        Returns:
            Created index object
        """
<<<<<<< HEAD
        Indexer, _ = self.indexerAndMergerClasses()
        if Indexer is BasicMemoryIndexer:
            index = Indexer()
        else:
            index = Indexer(self.index_dir, "data")
        assert index is not None
        return index

    def indexerAndMergerClasses(self):
        """
        Check `single_pass` and
        - if false, check `blocks` and create a BlockIndexer if true, else create BasicIndexer
        - if true, check `blocks` and create a BlockSinglePassIndexer if true, else create BasicSinglePassIndexer
        Returns:
            type objects for indexer and merger for the given configuration
        """
=======
        
        self.properties['indexer.meta.forward.keys'] = ','.join(self.meta.keys())
        self.properties['indexer.meta.forward.keylens'] = ','.join([str(l) for l in self.meta.values()])

>>>>>>> 57121019
        ApplicationSetup.getProperties().putAll(self.properties)
        if self.type is IndexingType.SINGLEPASS:
            if self.blocks:
                Indexer = BlockSinglePassIndexer
                Merger = BlockStructureMerger
            else:
                Indexer = BasicSinglePassIndexer
                Merger = StructureMerger
        elif self.type is IndexingType.CLASSIC:
            if self.blocks:
                Indexer = BlockIndexer
                Merger = BlockStructureMerger
            else:
                Indexer = BasicIndexer
                Merger = StructureMerger
        elif self.type is IndexingType.MEMORY:
            if self.blocks:
                raise Exception("Memory indexing with positions not yet implemented")
            else:
                Indexer = BasicMemoryIndexer
                Merger = None
        else:
            raise Exception("Unknown indexer type")
        assert Indexer is not None
        return Indexer, Merger

    def getIndexStats(self):
        """
        Prints the index statistics

        Note:
            Does not work with notebooks at the moment
        """
        CLITool.main(["indexstats", "-I" + self.path])

    def getIndexUtil(self, util):
        """
        Utilities for displaying the content of an index

        Note:
            Does not work with notebooks at the moment

        Args:
            util: which util to print

        Possible Utils:
            util(string): possible values:
            printbitentry
            printlex
            printlist
            printlistentry
            printmeta
            printposting
            printpostingfile
            printterm
        """
        if not util.startswith("-"):
            util = "-" + util
        CLITool.main(["indexutil", "-I" + self.path, util])


class DFIndexUtils:

    @staticmethod
    def get_column_lengths(df):
        return dict([(v, df[v].apply(lambda r: len(str(r)) if r!=None else 0).max())for v in df.columns.values])

    @staticmethod
    def create_javaDocIterator(text, *args, **kwargs):
        if HashMap is None:
            run_autoclass()

        all_metadata = {}
        for i, arg in enumerate(args):
            if isinstance(arg, pd.Series):
                all_metadata[arg.name] = arg
                assert len(arg) == len(text), "Length of metadata arguments needs to be equal to length of text argument"
            elif isinstance(arg, pd.DataFrame):
                for name, column in arg.items():
                    all_metadata[name] = column
                    assert len(column) == len(text), "Length of metadata arguments needs to be equal to length of text argument"
            else:
                raise ValueError(f"Non-keyword args need to be of type pandas.Series or pandas.DataFrame, argument {i} was {type(arg)}")
        for key, value in kwargs.items():
            if isinstance(value, (pd.Series, list, tuple)):
                all_metadata[key] = value
                assert len(value) == len(value), "Length of metadata arguments needs to be equal to length of text argument"
            elif isinstance(value, pd.DataFrame):
                for name, column in arg.items():
                    all_metadata[name] = column
                    assert len(column) == len(text), "Length of metadata arguments needs to be equal to length of text argument"
            else:
                raise ValueError("Keyword kwargs need to be of type pandas.Series, list or tuple")

        # this method creates the documents as and when needed.
        def convertDoc(text_row, meta_column):
            if text_row is None:
                text_row = ""
            hashmap = HashMap()
            for column, value in meta_column[1].iteritems():
                if value is None:
                    value = ""
                hashmap.put(column, value)
            return TaggedDocument(StringReader(text_row), hashmap, Tokeniser.getTokeniser())
            
        df = pd.DataFrame.from_dict(all_metadata, orient="columns")
        lengths = DFIndexUtils.get_column_lengths(df)
        return (
            PythonListIterator(
                text.values,
                df.iterrows(),
                convertDoc,
                len(text.values),
                ),
            lengths)

class DFIndexer(Indexer):
    """
    Use this Indexer if you wish to index a pandas.Dataframe

    """
    def index(self, text, *args, **kwargs):
        """
        Index the specified

        Args:
            text(pd.Series): A pandas.Series(a column) where each row is the body of text for each document
            *args: Either a pandas.Dataframe or pandas.Series.
                If a Dataframe: All columns(including text) will be passed as metadata
                If a Series: The Series name will be the name of the metadata field and the body will be the metadata content
            **kwargs: Either a list, a tuple or a pandas.Series
                The name of the keyword argument will be the name of the metadata field and the keyword argument contents will be the metadata content
        """
        self.checkIndexExists()
        # we need to prevent collectionIterator from being GCd, so assign to a variable that outlives the indexer
        collectionIterator, meta_lengths = DFIndexUtils.create_javaDocIterator(text, *args, **kwargs)
        
        # record the metadata key names and the length of the values
        self.meta = meta_lengths
        
        # make a Collection class for Terrier
        javaDocCollection = autoclass("org.terrier.python.CollectionFromDocumentIterator")(collectionIterator)
        if self.verbose:
            javaDocCollection = TQDMSizeCollection(javaDocCollection, len(text)) 
        index = self.createIndexer()
        index.index(autoclass("org.terrier.python.PTUtils").makeCollection(javaDocCollection))
        global lastdoc
        lastdoc = None
        javaDocCollection.close()
        self.index_called = True
        collectionIterator = None

        if self.type is IndexingType.MEMORY:
            return index.getIndex().getIndexRef()
        return IndexRef.of(self.index_dir + "/data.properties")

class PythonListIterator(PythonJavaClass):
    __javainterfaces__ = ['java/util/Iterator']

    def __init__(self, text, meta, convertFn, len=None, index=0):
        super(PythonListIterator, self).__init__()
        self.text = text
        self.meta = meta
        self.index = index
        self.convertFn = convertFn
        if len is None:
            self.len = len(self.text)
        else:
            self.len = len

    @java_method('()V')
    def remove():
        # 1
        pass

    @java_method('(Ljava/util/function/Consumer;)V')
    def forEachRemaining(action):
        # 1
        pass

    @java_method('()Z')
    def hasNext(self):
        return self.index < self.len

    @java_method('()Ljava/lang/Object;')
    def next(self):
        text = self.text[self.index]
        meta = self.meta.__next__()
        self.index += 1
        global lastdoc
        if self.convertFn is not None:
            lastdoc = self.convertFn(text, meta)
        else:
            lastdoc = [text, meta]
        return lastdoc

class FlatJSONDocumentIterator(PythonJavaClass):
    __javainterfaces__ = ['java/util/Iterator']

    def __init__(self, it):
        super(FlatJSONDocumentIterator, self).__init__()
        if FlatJSONDocument is None:
            run_autoclass()
        self._it = it
        # easiest way to support hasNext is just to start consuming right away, I think
        self._next = next(self._it, StopIteration)

    @java_method('()V')
    def remove():
        # 1
        pass

    @java_method('(Ljava/util/function/Consumer;)V')
    def forEachRemaining(action):
        # 1
        pass

    @java_method('()Z')
    def hasNext(self):
        return self._next is not StopIteration

    @java_method('()Ljava/lang/Object;')
    def next(self):
        result = self._next
        self._next = next(self._it, StopIteration)
        if result is not StopIteration:
            global lastdoc
            lastdoc = FlatJSONDocument(json.dumps(result))
            return lastdoc
        return None


<<<<<<< HEAD
class _BaseIterDictIndexer(Indexer):
    def __init__(self, index_path, *args, threads=1, **kwargs):
        super().__init__(index_path, *args, **kwargs)
        self.threads = threads

    def _setup(self, fields, meta, meta_lengths):
=======
    """
    def index(self, it, fields=('text',), meta={'docno' : '26'}, meta_lengths=None):
>>>>>>> 57121019
        """
        Index the specified iter of dicts with the (optional) specified fields

        Args:
            it(iter[dict]): an iter of document dict to be indexed
            fields(list[str]): keys to be indexed as fields
            meta(dict[str,int]): keys to be considered as metdata, and their lengths
            meta_lengths(list[int]): deprecated
        """
        self.checkIndexExists()
        if isinstance(meta, dict):
            self.meta = meta
        else: 
            if meta_lengths is None:
                # the ramifications of setting all lengths to a large value is an overhead in memory usage during decompression
                meta_lengths = ['512'] * len(meta)
            self.meta = { k:v for k,v in zip( meta, meta_lengths)}

        self.setProperties(**{
            'metaindex.compressed.crop.long' : 'true',
            'FieldTags.process': ','.join(fields),
            'FieldTags.casesensitive': 'true',
        })


class _IterDictIndexer_nofifo(_BaseIterDictIndexer):
    """
    Use this Indexer if you wish to index an iter of dicts (possibly with multiple fields).
    This version is used for Windows -- which doesn't support the faster fifo implementation.
    """
    def index(self, it, fields=('text',), meta=('docno',), meta_lengths=None, threads=None):
        """
        Index the specified iter of dicts with the (optional) specified fields

        Args:
            it(iter[dict]): an iter of document dict to be indexed
            fields(list[str]): keys to be indexed as fields
            meta(list[str]): keys to be considered as metdata
            meta_lengths(list[int]): length of metadata, defaults to 512 characters
        """
        self._setup(fields, meta, meta_lengths)
        assert self.threads == 1, 'IterDictIndexer does not support multiple threads on Windows'
        # we need to prevent collectionIterator from being GCd
        collectionIterator = FlatJSONDocumentIterator(iter(it)) # force it to be iter
        javaDocCollection = autoclass("org.terrier.python.CollectionFromDocumentIterator")(collectionIterator)
        index = self.createIndexer()
        index.index([javaDocCollection])
        global lastdoc
        lastdoc = None
        self.index_called = True
        collectionIterator = None
        if self.type is IndexingType.MEMORY:
            return index.getIndex().getIndexRef()
        return IndexRef.of(self.index_dir + "/data.properties")


class _IterDictIndexer_fifo(_BaseIterDictIndexer):
    """
    Use this Indexer if you wish to index an iter of dicts (possibly with multiple fields).
    This version is optimized by using multiple threads and POSIX fifos to tranfer data,
    which ends up being much faster.
    """
    def index(self, it, fields=('text',), meta=('docno',), meta_lengths=None):
        """
        Index the specified iter of dicts with the (optional) specified fields

        Args:
            it(iter[dict]): an iter of document dict to be indexed
            fields(list[str]): keys to be indexed as fields
            meta(list[str]): keys to be considered as metdata
            meta_lengths(list[int]): length of metadata, defaults to 512 characters
        """
        CollectionFromDocumentIterator = autoclass("org.terrier.python.CollectionFromDocumentIterator")
        JsonlDocumentIterator = autoclass("org.terrier.python.JsonlDocumentIterator")
        ParallelIndexer = autoclass("org.terrier.python.ParallelIndexer")

        self._setup(fields, meta, meta_lengths)

        os.makedirs(self.index_dir, exist_ok=True) # ParallelIndexer expects the directory to exist

        Indexer, Merger = self.indexerAndMergerClasses()

        assert self.threads > 0, "threads must be positive"
        if Indexer is BasicMemoryIndexer:
            assert self.threads == 1, 'IterDictIndexer does not support multiple threads for IndexingType.MEMORY'
        if self.threads > 1:
            warn('Using multiple threads results in a non-deterministic ordering of document in the index. For deterministic behavior, use threads=1')

        # Document iterator
        fifos = []
        j_collections = []
        with tempfile.TemporaryDirectory() as d:
            # Make a POSIX FIFO with associated java collection for each thread to use
            for i in range(self.threads):
                fifo = f'{d}/docs-{i}.jsonl'
                os.mkfifo(fifo)
                j_collections.append(CollectionFromDocumentIterator(JsonlDocumentIterator(fifo)))
                fifos.append(fifo)

            # Start dishing out the docs to the fifos
            threading.Thread(target=self._write_fifos, args=(it, fifos), daemon=True).start()

            # Different process for memory indexer (still taking advantage of faster fifos)
            if Indexer is BasicMemoryIndexer:
                index = Indexer()
                index.index(j_collections)
                return index.getIndex().getIndexRef()

            # Start the indexing threads
            ParallelIndexer.buildParallel(j_collections, self.index_dir, Indexer, Merger)
            return IndexRef.of(self.index_dir + "/data.properties")

    def _write_fifos(self, it, fifos):
        c = len(fifos)
        with contextlib.ExitStack() as stack:
            fifos = [stack.enter_context(open(f, 'wt')) for f in fifos]
            ready = None
            for doc in it:
                if not ready: # either first iteration or deque is empty
                    if len(fifos) > 1:
                        # Not all the fifos may be ready yet for the next document. Rather than
                        # witing for the next one to finish up, go ahead and can check wich are ready
                        # with the select syscall. This will block until at least one is ready. This
                        # optimization can actually have a pretty big impact-- on CORD19, indexing
                        # with 8 threads was 30% faster with this.
                        _, ready, _ = select.select([], fifos, [])
                        ready = deque(ready)
                    else:
                        # single threaded mode
                        ready = deque(fifos)
                fifo = ready.popleft()
                json.dump(doc, fifo)
                fifo.write('\n')


# Windows doesn't support fifos -- so we have 2 versions.
# Choose which one to expose based on whether os.mkfifo exists.
if hasattr(os, 'mkfifo'):
    IterDictIndexer = _IterDictIndexer_fifo
else:
    IterDictIndexer = _IterDictIndexer_nofifo
IterDictIndexer.__name__ = 'IterDictIndexer' # trick sphinx into not using "alias of"


class TRECCollectionIndexer(Indexer):
    type_to_class = {
        'trec' : 'org.terrier.indexing.TRECCollection',
        'trecweb' : 'org.terrier.indexing.TRECWebCollection',
        'warc' : 'org.terrier.indexing.WARC10Collection'
    }

    """
        Use this Indexer if you wish to index a TREC formatted collection
    """

    def __init__(self, 
            index_path : str, 
            blocks : bool = False, 
            overwrite : bool = False, 
            type : IndexingType =IndexingType.CLASSIC, 
            collection : str = "trec", 
            verbose : bool = False,
            meta : Dict[str,int] = {"docno" : 20},
            meta_reverse : List[str] = ["docno"],
            meta_tags : Dict[str,str] = {}
            ):
        """
        Init method

        Args:
            index_path (str): Directory to store index. Ignored for IndexingType.MEMORY.
            blocks (bool): Create indexer with blocks if true, else without blocks. Default is False.
            overwrite (bool): If index already present at `index_path`, True would overwrite it, False throws an Exception. Default is False.
            type (IndexingType): the specific indexing procedure to use. Default is IndexingType.CLASSIC.
            collection (Class name, or Class instance, or one of "trec", "trecweb", "warc"). Default is "trec".
        """
        super().__init__(index_path, blocks=blocks, overwrite=overwrite, type=type)
        if isinstance(collection, str):
            if collection in TRECCollectionIndexer.type_to_class:
                collection = TRECCollectionIndexer.type_to_class[collection]
        self.collection = collection.split(",")
        self.verbose = verbose
        self.meta = meta
        self.meta_reverse = meta_reverse
        self.meta_tags = meta_tags
    

    def index(self, files_path):
        """
        Index the specified TREC formatted files

        Args:
            files_path: can be a String of the path or a list of Strings of the paths for multiple files
        """
        self.checkIndexExists()
        index = self.createIndexer()
        asList = createAsList(files_path)

        abstract_tags=self.meta_tags.values()
        abstract_names=self.meta_tags.keys()
        abstract_lengths=[str(self.meta[name]) for name in abstract_names]

        ApplicationSetup.setProperty("TaggedDocument.abstracts", ",".join(abstract_names))
        # The tags from which to save the text. ELSE is special tag name, which means anything not consumed by other tags.
        ApplicationSetup.setProperty("TaggedDocument.abstracts.tags", ",".join(abstract_tags))
        # The max lengths of the abstracts. Abstracts will be cropped to this length. Defaults to empty.
        ApplicationSetup.setProperty("TaggedDocument.abstracts.lengths", ",".join(abstract_lengths))
        # Should the tags from which we create abstracts be case-sensitive
        ApplicationSetup.setProperty("TaggedDocument.abstracts.tags.casesensitive", "false")

        cls_string = autoclass("java.lang.String")._class
        cls_list = autoclass("java.util.List")._class
        colObj = autoclass("org.terrier.indexing.CollectionFactory").loadCollections(
            self.collection,
            [cls_list, cls_string, cls_string, cls_string],
            [asList, autoclass("org.terrier.utility.TagSet").TREC_DOC_TAGS, "", ""])
        collsArray = [colObj]
        if self.verbose and isinstance(colObj, autoclass("org.terrier.indexing.MultiDocumentFileCollection")):
            colObj = cast("org.terrier.indexing.MultiDocumentFileCollection", colObj)
            colObj = TQDMCollection(colObj)
            collsArray = autoclass("org.terrier.python.PTUtils").makeCollection(colObj)
        index.index(collsArray)
        global lastdoc
        lastdoc = None
        colObj.close()
        self.index_called = True
        if self.type is IndexingType.MEMORY:
            return index.getIndex().getIndexRef()
        return IndexRef.of(self.index_dir + "/data.properties")

class FilesIndexer(Indexer):
    '''
        Use this Indexer if you wish to index a pdf, docx, txt etc files
    '''

    def __init__(self, index_path, *args, **kwargs):
        super().__init__(index_path, args, kwargs)
        self.meta=["docno", "filename"] 
        self.meta_lengths=[20,512]

    def index(self, files_path):
        """
        Index the specified files.

        Args:
            files_path: can be a String of the path or a list of Strings of the paths for multiple files
        """
        self.checkIndexExists()
        index = self.createIndexer()
        asList = createAsList(files_path)
        simpleColl = SimpleFileCollection(asList, False)
        index.index([simpleColl])
        global lastdoc
        lastdoc = None
        self.index_called = True
        if self.type is IndexingType.MEMORY:
            return index.getIndex().getIndexRef()
        return IndexRef.of(self.index_dir + "/data.properties")

class TQDMSizeCollection(PythonJavaClass):
    __javainterfaces__ = ['org/terrier/indexing/Collection']

    def __init__(self, collection, total):
        super(TQDMSizeCollection, self).__init__()
        self.collection = collection
        from . import tqdm
        self.pbar = tqdm(total=total, unit="documents")
    
    @java_method('()Z')
    def nextDocument(self):
        rtr = self.collection.nextDocument()
        self.pbar.update()
        return rtr

    @java_method('()V')
    def reset(self):
        self.pbar.reset()
        self.collection.reset()

    @java_method('()V')
    def close(self):
        self.pbar.close()
        self.collection.close()

    @java_method('()Z')
    def endOfCollection(self):
        return self.collection.endOfCollection()

    @java_method('()Lorg/terrier/indexing/Document;')
    def getDocument(self):
        global lastdoc
        lastdoc = self.collection.getDocument()
        return lastdoc
        


class TQDMCollection(PythonJavaClass):
    __javainterfaces__ = ['org/terrier/indexing/Collection']

    def __init__(self, collection):
        super(TQDMCollection, self).__init__()
        assert isinstance(collection, autoclass("org.terrier.indexing.MultiDocumentFileCollection"))
        self.collection = collection
        size = self.collection.FilesToProcess.size()
        from . import tqdm
        self.pbar = tqdm(total=size, unit="files")
        self.last = -1
    
    @java_method('()Z')
    def nextDocument(self):
        rtr = self.collection.nextDocument()
        filenum = self.collection.FileNumber
        if filenum > self.last:
            self.pbar.update(filenum - self.last)
            self.last = filenum
        return rtr

    @java_method('()V')
    def reset(self):
        self.pbar.reset()
        self.collection.reset()

    @java_method('()V')
    def close(self):
        self.pbar.close()
        self.collection.close()

    @java_method('()Z')
    def endOfCollection(self):
        return self.collection.endOfCollection()

    @java_method('()Lorg/terrier/indexing/Document;')
    def getDocument(self):
        global lastdoc
        lastdoc = self.collection.getDocument()
        return lastdoc
        <|MERGE_RESOLUTION|>--- conflicted
+++ resolved
@@ -10,7 +10,6 @@
 import os
 import enum
 import json
-<<<<<<< HEAD
 import tempfile
 import contextlib
 import threading
@@ -18,9 +17,7 @@
 import math
 from warnings import warn
 from collections import deque
-=======
 from typing import List, Dict
->>>>>>> 57121019
 
 StringReader = None
 HashMap = None
@@ -208,7 +205,10 @@
         Returns:
             Created index object
         """
-<<<<<<< HEAD
+        
+        self.properties['indexer.meta.forward.keys'] = ','.join(self.meta.keys())
+        self.properties['indexer.meta.forward.keylens'] = ','.join([str(l) for l in self.meta.values()])
+
         Indexer, _ = self.indexerAndMergerClasses()
         if Indexer is BasicMemoryIndexer:
             index = Indexer()
@@ -225,12 +225,6 @@
         Returns:
             type objects for indexer and merger for the given configuration
         """
-=======
-        
-        self.properties['indexer.meta.forward.keys'] = ','.join(self.meta.keys())
-        self.properties['indexer.meta.forward.keylens'] = ','.join([str(l) for l in self.meta.values()])
-
->>>>>>> 57121019
         ApplicationSetup.getProperties().putAll(self.properties)
         if self.type is IndexingType.SINGLEPASS:
             if self.blocks:
@@ -463,17 +457,12 @@
         return None
 
 
-<<<<<<< HEAD
 class _BaseIterDictIndexer(Indexer):
     def __init__(self, index_path, *args, threads=1, **kwargs):
         super().__init__(index_path, *args, **kwargs)
         self.threads = threads
 
     def _setup(self, fields, meta, meta_lengths):
-=======
-    """
-    def index(self, it, fields=('text',), meta={'docno' : '26'}, meta_lengths=None):
->>>>>>> 57121019
         """
         Index the specified iter of dicts with the (optional) specified fields
 
