import pyterrier as pt
from jnius import cast
import pandas as pd
from .batchretrieve import _parse_index_like
from . import tqdm, Transformer
from warnings import warn
from typing import List

TerrierQLParser = pt.autoclass("org.terrier.querying.TerrierQLParser")()
TerrierQLToMatchingQueryTerms = pt.autoclass("org.terrier.querying.TerrierQLToMatchingQueryTerms")()
QueryResultSet = pt.autoclass("org.terrier.matching.QueryResultSet")
DependenceModelPreProcess = pt.autoclass("org.terrier.querying.DependenceModelPreProcess")



_terrier_prf_package_loaded = False
_terrier_prf_message = 'terrier-prf jar not found: you should start PyTerrier with '\
    + 'pt.init(boot_packages=["com.github.terrierteam:terrier-prf:-SNAPSHOT"])'

def _check_terrier_prf():
    import jnius_config
    global _terrier_prf_package_loaded
    if _terrier_prf_package_loaded:
        return
    
    for j in jnius_config.get_classpath():
        if "terrier-prf" in j:
            _terrier_prf_package_loaded = True
            break
    assert _terrier_prf_package_loaded, _terrier_prf_message

def reset() -> Transformer:
    """
        Undoes a previous query rewriting operation. This results in the query formulation stored in the `"query_0"`
        attribute being moved to the `"query"` attribute, and, if present, the `"query_1"` being moved to
        `"query_0"` and so on. This transformation is useful if you have rewritten the query for the purposes
        of one retrieval stage, but wish a subquent transformer to be applies on the original formulation.

        Internally, this function applies `pt.model.pop_queries()`.

        Example::

            firststage = pt.rewrite.SDM() >> pt.BatchRetrieve(index, wmodel="DPH")
            secondstage = pyterrier_bert.cedr.CEDRPipeline()
            fullranker = firststage >> pt.rewrite.reset() >> secondstage

    """
    from .model import pop_queries
    return pt.apply.generic(lambda topics: pop_queries(topics))

class SDM(Transformer):
    '''
        Implements the sequential dependence model, which Terrier supports using its
        Indri/Galagoo compatible matchop query language. The rewritten query is derived using
        the Terrier class DependenceModelPreProcess. 

        This transformer changes the query. It must be followed by a Terrier Retrieve() transformer.
        The original query is saved in the `"query_0"` column, which can be restored using `pt.rewrite.reset()`.
    '''

    def __init__(self, verbose = 0, remove_stopwords = True, prox_model = None, **kwargs):
        super().__init__(**kwargs)
        self.verbose = 0
        self.prox_model = prox_model
        self.remove_stopwords = remove_stopwords
        from . import check_version
        assert check_version("5.3")
        self.ApplyTermPipeline_stopsonly = pt.autoclass("org.terrier.querying.ApplyTermPipeline")("Stopwords")

    def __repr__(self):
        return "SDM()"

    def transform(self, topics_and_res):
        results = []
        from .model import ranked_documents_to_queries, push_queries
        queries = ranked_documents_to_queries(topics_and_res)

        # instantiate the DependenceModelPreProcess, specifying a proximity model if specified
        sdm = DependenceModelPreProcess() if self.prox_model is None else DependenceModelPreProcess(self.prox_model)
        
        for row in tqdm(queries.itertuples(), desc=self.name, total=queries.shape[0], unit="q") if self.verbose else queries.itertuples():
            qid = row.qid
            query = row.query
            # parse the querying into a MQT
            rq = pt.autoclass("org.terrier.querying.Request")()
            rq.setQueryID(qid)
            rq.setOriginalQuery(query)
            TerrierQLParser.process(None, rq)
            TerrierQLToMatchingQueryTerms.process(None, rq)
            if self.remove_stopwords:
                self.ApplyTermPipeline_stopsonly.process(None, rq)

            # rewrite the query
            sdm.expandQuery(rq.getMatchingQueryTerms(), rq)
            new_query = ""

            # put the query back into a matchopql form that Terrier can parse later 
            for me in rq.getMatchingQueryTerms():
                term = me.getKey().toString()
                w = me.getValue().getWeight()
                prefix = ""
                if w != 1.0 or me.getValue().termModels.size() > 0:
                    prefix="#combine"
                    if w != 1:
                        prefix += ":0=" + str(w)
                    if me.getValue().termModels.size() == 1:
                        prefix += ":wmodel=" + me.getValue().termModels[0].getClass().getName()
                    term = prefix + "(" + term + ")"
                new_query += term + " "
            new_query = new_query[:-1]
            results.append([qid, new_query])
        new_queries = pd.DataFrame(results, columns=["qid", "query"])
        # restore any other columns, e.g. put back docs if we are re-ranking
        return new_queries.merge(push_queries(topics_and_res, inplace=True) , on="qid")

class SequentialDependence(SDM):
    '''
        Implements the sequential dependence model, which Terrier supports using its
        Indri/Galagoo compatible matchop query language. The rewritten query is derived using
        the Terrier class DependenceModelPreProcess. 

        This transformer changes the query. It must be followed by a Terrier Retrieve() transformer.
        The original query is saved in the `"query_0"` column, which can be restored using `pt.rewrite.reset()`.
    '''
    pass
    
class QueryExpansion(Transformer):
    '''
        A base class for applying different types of query expansion using Terrier's classes.
        This transformer changes the query. It must be followed by a Terrier Retrieve() transformer.
        The original query is saved in the `"query_0"` column, which can be restored using `pt.rewrite.reset()`.

        Instance Attributes:
         - fb_terms(int): number of feedback terms. Defaults to 10
         - fb_docs(int): number of feedback documents. Defaults to 3
         
    '''

    def __init__(self, index_like, fb_terms=10, fb_docs=3, qeclass="org.terrier.querying.QueryExpansion", verbose=0, properties={}, **kwargs):
        super().__init__(**kwargs)
        self.verbose = verbose
        if isinstance(qeclass, str):
            self.qe = pt.autoclass(qeclass)()
        else:
            self.qe = qeclass
        self.indexref = _parse_index_like(index_like)
        for k,v in properties.items():
            pt.ApplicationSetup.setProperty(k, str(v))
        self.applytp = pt.autoclass("org.terrier.querying.ApplyTermPipeline")()
        self.fb_terms = fb_terms
        self.fb_docs = fb_docs
        self.manager = pt.autoclass("org.terrier.querying.ManagerFactory")._from_(self.indexref)

    def _populate_resultset(self, topics_and_res, qid, index):
        
        docids=None
        scores=None
        occurrences=None
        if "docid" in topics_and_res.columns:
            # we need .tolist() as jnius cannot convert numpy arrays
            docids = topics_and_res[topics_and_res["qid"] == qid]["docid"].values.tolist()
            scores = [0.0] * len(docids)
            occurrences = [0] * len(docids)

        elif "docno" in topics_and_res.columns:
            docnos = topics_and_res[topics_and_res["qid"] == qid]["docno"].values
            docids = []
            scores = []
            occurrences = []
            metaindex = index.getMetaIndex()
            skipped = 0
            for docno in docnos:
                docid = metaindex.getDocument("docno", docno)
                if docid == -1:
                    skipped +=1 
                assert docid != -1, "could not match docno" + docno + " to a docid for query " + qid    
                docids.append(docid)
                scores.append(0.0)
                occurrences.append(0)
            if skipped > 0:
                if skipped == len(docnos):
                    warn("*ALL* %d feedback docnos for qid %s could not be found in the index" % (skipped, qid))
                else:
                    warn("%d feedback docnos for qid %s could not be found in the index" % (skipped, qid))
        else:
            raise ValueError("Input resultset has neither docid nor docno")
        return QueryResultSet(docids, scores, occurrences)

    def __repr__(self):
        return "QueryExpansion(" + ",".join([
            self.indexref.toString(),
            str(self.fb_docs),
            str(self.fb_terms),
            str(self.qe)
            ]) + ")"

    def _configure_request(self, rq):
        rq.setControl("qe_fb_docs", str(self.fb_docs))
        rq.setControl("qe_fb_terms", str(self.fb_terms))

    def transform(self, topics_and_res):

        results = []

        from .model import push_queries, ranked_documents_to_queries
        queries = ranked_documents_to_queries(topics_and_res)
        #queries = topics_and_res[query_columns(topics_and_res, qid=True)].dropna(axis=0, subset=query_columns(topics_and_res, qid=False)).drop_duplicates()
                
        for row in tqdm(queries.itertuples(), desc=self.name, total=queries.shape[0], unit="q") if self.verbose else queries.itertuples():
            qid = row.qid
            query = row.query
            srq = self.manager.newSearchRequest(qid, query)
            rq = cast("org.terrier.querying.Request", srq)
            self.qe.configureIndex(rq.getIndex())
            self._configure_request(rq)

            # generate the result set from the input
            rq.setResultSet(self._populate_resultset(topics_and_res, qid, rq.getIndex()))

            
            TerrierQLParser.process(None, rq)
            TerrierQLToMatchingQueryTerms.process(None, rq)
            # how to make sure this happens/doesnt happen when appropriate.
            self.applytp.process(None, rq)
            # to ensure weights are identical to Terrier
            rq.getMatchingQueryTerms().normaliseTermWeights();
            self.qe.expandQuery(rq.getMatchingQueryTerms(), rq)

            # this control for Terrier stops it re-stemming the expanded terms
            new_query = "applypipeline:off "
            for me in rq.getMatchingQueryTerms():
                new_query += me.getKey().toString() + ( "^%.9f "  % me.getValue().getWeight() ) 
            # remove trailing space
            new_query = new_query[:-1]
            results.append([qid, new_query])
        new_queries = pd.DataFrame(results, columns=["qid", "query"])
        return push_queries(queries, inplace=True).merge(new_queries, on="qid")

class DFRQueryExpansion(QueryExpansion):

    def __init__(self, *args, qemodel="Bo1", **kwargs):
        super().__init__(*args, **kwargs)
        self.qemodel = qemodel

    def _configure_request(self, rq):
        super()._configure_request(rq)
        rq.setControl("qemodel", self.qemodel)

class Bo1QueryExpansion(DFRQueryExpansion):
    '''
        Applies the Bo1 query expansion model from the Divergence from Randomness Framework, as provided by Terrier.
        It must be followed by a Terrier Retrieve() transformer.
        The original query is saved in the `"query_0"` column, which can be restored using `pt.rewrite.reset()`.

        Instance Attributes:
         - fb_terms(int): number of feedback terms. Defaults to 10
         - fb_docs(int): number of feedback documents. Defaults to 3  
    '''

    def __init__(self, *args, **kwargs):
        """
        Args:
            index_like: the Terrier index to use.
            fb_terms(int): number of terms to add to the query. Terrier's default setting is 10 expansion terms.
            fb_docs(int): number of feedback documents to consider. Terrier's default setting is 3 feedback documents.
        """
        kwargs["qemodel"] = "Bo1"
        super().__init__(*args, **kwargs)

class KLQueryExpansion(DFRQueryExpansion):
    '''
        Applies the KL query expansion model from the Divergence from Randomness Framework, as provided by Terrier.
        This transformer must be followed by a Terrier Retrieve() transformer.
        The original query is saved in the `"query_0"` column, which can be restored using `pt.rewrite.reset()`.

        Instance Attributes:
         - fb_terms(int): number of feedback terms. Defaults to 10
         - fb_docs(int): number of feedback documents. Defaults to 3  
    '''
    def __init__(self, *args, **kwargs):
        """
        Args:
            index_like: the Terrier index to use
            fb_terms(int): number of terms to add to the query. Terrier's default setting is 10 expansion terms.
            fb_docs(int): number of feedback documents to consider. Terrier's default setting is 3 feedback documents.
        """
        kwargs["qemodel"] = "KL"
        super().__init__(*args, **kwargs)

class RM3(QueryExpansion):
    '''
        Performs query expansion using RM3 relevance models. RM3 relies on an external Terrier plugin, 
        `terrier-prf <https://github.com/terrierteam/terrier-prf/>`_. You should start PyTerrier with 
        `pt.init(boot_packages=["com.github.terrierteam:terrier-prf:-SNAPSHOT"])`.

        This transformer must be followed by a Terrier Retrieve() transformer.
        The original query is saved in the `"query_0"` column, which can be restored using `pt.rewrite.reset()`.

        Instance Attributes:
         - fb_terms(int): number of feedback terms. Defaults to 10
         - fb_docs(int): number of feedback documents. Defaults to 3
         - fb_lambda(float): lambda in RM3, i.e. importance of relevance model viz feedback model. Defaults to 0.6.

        Example:: 

            bm25 = pt.BatchRetrieve(index, wmodel="BM25")
            rm3_pipe = bm25 >> pt.rewrite.RM3(index) >> bm25
            pt.Experiment([bm25, rm3_pipe],
                        dataset.get_topics(),
                        dataset.get_qrels(),
                        ["map"]
                        )
 
    '''
    def __init__(self, *args, fb_terms=10, fb_docs=3, fb_lambda=0.6, **kwargs):
        """
        Args:
            index_like: the Terrier index to use
            fb_terms(int): number of terms to add to the query. Terrier's default setting is 10 expansion terms.
            fb_docs(int): number of feedback documents to consider. Terrier's default setting is 3 feedback documents.
            fb_lambda(float): lambda in RM3, i.e. importance of relevance model viz feedback model. Defaults to 0.6.
        """
        _check_terrier_prf()
        rm = pt.autoclass("org.terrier.querying.RM3")()
        self.fb_lambda = fb_lambda
        kwargs["qeclass"] = rm
        super().__init__(*args, fb_terms=fb_terms, fb_docs=fb_docs, **kwargs)

    def _configure_request(self, rq):
        super()._configure_request(rq)
        rq.setControl("rm3.lambda", str(self.fb_lambda))
        
    def transform(self, queries_and_docs):
        self.qe.fbTerms = self.fb_terms
        self.qe.fbDocs = self.fb_docs
        return super().transform(queries_and_docs)

class AxiomaticQE(QueryExpansion):
    '''
        Performs query expansion using axiomatic query expansion. This class relies on an external Terrier plugin, 
        `terrier-prf <https://github.com/terrierteam/terrier-prf/>`_. You should start PyTerrier with 
        `pt.init(boot_packages=["com.github.terrierteam:terrier-prf:-SNAPSHOT"])`.

        This transformer must be followed by a Terrier Retrieve() transformer.
        The original query is saved in the `"query_0"` column, which can be restored using `pt.rewrite.reset()`.

        Instance Attributes:
         - fb_terms(int): number of feedback terms. Defaults to 10
         - fb_docs(int): number of feedback documents. Defaults to 3
    '''
    def __init__(self, *args, fb_terms=10, fb_docs=3, **kwargs):
        """
        Args:
            index_like: the Terrier index to use
            fb_terms(int): number of terms to add to the query. Terrier's default setting is 10 expansion terms.
            fb_docs(int): number of feedback documents to consider. Terrier's default setting is 3 feedback documents.
        """
        _check_terrier_prf()
        rm = pt.autoclass("org.terrier.querying.AxiomaticQE")()
        self.fb_terms = fb_terms
        self.fb_docs = fb_docs
        kwargs["qeclass"] = rm
        super().__init__(*args, **kwargs)

    def transform(self, queries_and_docs):
        self.qe.fbTerms = self.fb_terms
        self.qe.fbDocs = self.fb_docs
        return super().transform(queries_and_docs)

def stash_results(clear=True) -> Transformer:
    """
    Stashes (saves) the current retrieved documents for each query into the column `"stashed_results_0"`.
    This means that they can be restored later by using `pt.rewrite.reset_results()`.
    thereby converting a retrieved documents dataframe into one of queries.

    Args: 
    clear(bool): whether to drop the document and retrieved document related columns. Defaults to True.

    """
    return _StashResults(clear)
    
def reset_results() -> Transformer:
    """
    Applies a transformer that undoes a `pt.rewrite.stash_results()` transformer, thereby restoring the
    ranked documents.
    """
    return _ResetResults()

class _StashResults(Transformer):

    def __init__(self, clear, *args, **kwargs):
        super().__init__(*args, **kwargs)
        self.clear = clear

    def transform(self, topics_and_res: pd.DataFrame) -> pd.DataFrame:
        from .model import document_columns, query_columns
        if "stashed_results_0" in topics_and_res.columns:
            raise ValueError("Cannot apply pt.rewrite.stash_results() more than once")
        doc_cols = document_columns(topics_and_res)
        
        rtr =  []
        if self.clear:
            query_cols = query_columns(topics_and_res)            
            for qid, groupDf in topics_and_res.groupby("qid"):
                documentsDF = groupDf[doc_cols]
                queryDf = groupDf[query_cols].iloc[0]
                queryDict = queryDf.to_dict()
                queryDict["stashed_results_0"] = documentsDF.to_dict(orient='records')
                rtr.append(queryDict)
            return pd.DataFrame(rtr)
        else:
            for qid, groupDf in topics_and_res.groupby("qid"):
                groupDf = groupDf.reset_index().copy()
                documentsDF = groupDf[doc_cols]
                docsDict = documentsDF.to_dict(orient='records')
                groupDf["stashed_results_0"] = None
                for i in range(len(groupDf)):
                    groupDf.at[i, "stashed_results_0"] = docsDict
                rtr.append(groupDf)
            return pd.concat(rtr)   

    def __repr__(self):
        return "pt.rewrite.stash_results()"     

class _ResetResults(Transformer):

    def transform(self, topics_with_saved_docs : pd.DataFrame) -> pd.DataFrame:
        if "stashed_results_0" not in topics_with_saved_docs.columns:
            raise ValueError("Cannot apply pt.rewrite.reset_results() without pt.rewrite.stash_results() - column stashed_results_0 not found")
        from .model import query_columns
        query_cols = query_columns(topics_with_saved_docs)
        rtr = []
        for row in topics_with_saved_docs.itertuples():
            docsdf = pd.DataFrame.from_records(row.stashed_results_0)
            docsdf["qid"] = row.qid
            querydf = pd.DataFrame(data=[row])
            querydf.drop("stashed_results_0", axis=1, inplace=True)
            finaldf = querydf.merge(docsdf, on="qid")
            rtr.append(finaldf)
        return pd.concat(rtr)

<<<<<<< HEAD
def linear(weightCurrent : float, weightPrevious : float, format="terrierql", **kwargs) -> Transformer:
=======
    def __repr__(self):
        return "pt.rewrite.reset_results()"

def linear(weightCurrent : float, weightPrevious : float, format="terrierql", **kwargs) -> TransformerBase:
>>>>>>> 5512ad5f
    """
    Applied to make a linear combination of the current and previous query formulation. The implementation
    is tied to the underlying query language used by the retrieval/re-ranker transformers. Two of Terrier's
    query language formats are supported by the `format` kwarg, namely `"terrierql"` and `"matchoptql"`. 
    Their exact respective formats are `detailed in the Terrier documentation <https://github.com/terrier-org/terrier-core/blob/5.x/doc/querylanguage.md>`_.

    Args:
        weightCurrent(float): weight to apply to the current query formulation.
        weightPrevious(float): weight to apply to the previous query formulation.
        format(str): which query language to use to rewrite the queries, one of "terrierql" or "matchopql".

    Example::

        pipeTQL = pt.apply.query(lambda row: "az") >> pt.rewrite.linear(0.75, 0.25, format="terrierql")
        pipeMQL = pt.apply.query(lambda row: "az") >> pt.rewrite.linear(0.75, 0.25, format="matchopql")
        pipeT.search("a")
        pipeM.search("a")

    Example outputs of `pipeTQL` and `pipeMQL` corresponding to the query "a" above:

    - Terrier QL output: `"(az)^0.750000 (a)^0.250000"`
    - MatchOp QL output: `"#combine:0:0.750000:1:0.250000(#combine(az) #combine(a))"`

    """
    return _LinearRewriteMix([weightCurrent, weightPrevious], format, **kwargs)

class _LinearRewriteMix(Transformer):

    def __init__(self, weights : List[float], format : str = 'terrierql', **kwargs):
        super().__init__(**kwargs)
        self.weights = weights
        self.format = format
        if format not in ["terrierql", "matchopql"]:
            raise ValueError("Format must be one of 'terrierql', 'matchopql'")

    def _terrierql(self, row):
        return "(%s)^%f (%s)^%f" % (
            row["query_0"],
            self.weights[0],
            row["query_1"],
            self.weights[1])
    
    def _matchopql(self, row):
        return "#combine:0:%f:1:%f(#combine(%s) #combine(%s))" % (
            self.weights[0],
            self.weights[1],
            row["query_0"],
            row["query_1"])

    def transform(self, topics_and_res):
        from .model import push_queries
        
        fn = None
        if self.format == "terrierql":
            fn = self._terrierql
        elif self.format == "matchopql":
            fn = self._matchopql

        newDF = push_queries(topics_and_res)
        newDF["query"] = newDF.apply(fn, axis=1)
        return newDF

    def __repr__(self):
        return "pt.rewrite.linear()"<|MERGE_RESOLUTION|>--- conflicted
+++ resolved
@@ -439,14 +439,10 @@
             rtr.append(finaldf)
         return pd.concat(rtr)
 
-<<<<<<< HEAD
-def linear(weightCurrent : float, weightPrevious : float, format="terrierql", **kwargs) -> Transformer:
-=======
     def __repr__(self):
         return "pt.rewrite.reset_results()"
 
-def linear(weightCurrent : float, weightPrevious : float, format="terrierql", **kwargs) -> TransformerBase:
->>>>>>> 5512ad5f
+def linear(weightCurrent : float, weightPrevious : float, format="terrierql", **kwargs) -> Transformer:
     """
     Applied to make a linear combination of the current and previous query formulation. The implementation
     is tied to the underlying query language used by the retrieval/re-ranker transformers. Two of Terrier's
