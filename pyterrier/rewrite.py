import pyterrier as pt
from jnius import cast
import pandas as pd
from .batchretrieve import _parse_index_like
from .transformer import TransformerBase, Symbol
from . import tqdm
from warnings import warn

TerrierQLParser = pt.autoclass("org.terrier.querying.TerrierQLParser")()
TerrierQLToMatchingQueryTerms = pt.autoclass("org.terrier.querying.TerrierQLToMatchingQueryTerms")()
QueryResultSet = pt.autoclass("org.terrier.matching.QueryResultSet")
DependenceModelPreProcess = pt.autoclass("org.terrier.querying.DependenceModelPreProcess")

def reset() -> TransformerBase:
    """
        Undoes a previous query rewriting operation. This results in the query formulation stored in the `"query_0"`
        attribute being moved to the `"query"` attribute, and, if present, the `"query_1"` being moved to
        `"query_0"` and so on. This transformation is useful if you have rewritten the query for the purposes
        of one retrieval stage, but wish a subquent transformer to be applies on the original formulation.

        Internally, this function applies `pt.model.pop_queries()`.

        Example::

            firststage = pt.rewrite.SDM() >> pt.BatchRetrieve(index, wmodel="DPH")
            secondstage = pyterrier_bert.cedr.CEDRPipeline()
            fullranker = firststage >> pt.rewrite.reset() >> secondstage

    """
    from .model import pop_queries
    return pt.apply.generic(lambda topics: pop_queries(topics))

class SDM(TransformerBase):
    '''
        Implements the sequential dependence model, which Terrier supports using its
        Indri/Galagoo compatible matchop query language. The rewritten query is derived using
        the Terrier class DependenceModelPreProcess. 

        This transformer changes the query. It must be followed by a Terrier Retrieve() transformer.
        The original query is saved in the `"query_0"` atribute, which can be restored using `pt.rewrite.reset()`.
    '''

    def __init__(self, verbose = 0, remove_stopwords = True, prox_model = None, **kwargs):
        super().__init__(**kwargs)
        self.verbose = 0
        self.prox_model = prox_model
        self.remove_stopwords = remove_stopwords
        from . import check_version
        assert check_version("5.3")
        self.ApplyTermPipeline_stopsonly = pt.autoclass("org.terrier.querying.ApplyTermPipeline")("Stopwords")

    def transform(self, topics_and_res):
        results = []
        from .model import query_columns, push_queries
        queries = topics_and_res[query_columns(topics_and_res, qid=True)].dropna(axis=0, subset=query_columns(topics_and_res, qid=False)).drop_duplicates()

        # instantiate the DependenceModelPreProcess, specifying a proximity model if specified
        sdm = DependenceModelPreProcess() if self.prox_model is None else DependenceModelPreProcess(self.prox_model)
        
        for row in tqdm(queries.itertuples(), desc=self.name, total=queries.shape[0], unit="q") if self.verbose else queries.itertuples():
            qid = row.qid
            query = row.query
            # parse the querying into a MQT
            rq = pt.autoclass("org.terrier.querying.Request")()
            rq.setQueryID(qid)
            rq.setOriginalQuery(query)
            TerrierQLParser.process(None, rq)
            TerrierQLToMatchingQueryTerms.process(None, rq)
            if self.remove_stopwords:
                self.ApplyTermPipeline_stopsonly.process(None, rq)

            # rewrite the query
            sdm.expandQuery(rq.getMatchingQueryTerms(), rq)
            new_query = ""

            # put the query back into a matchopql form that Terrier can parse later 
            for me in rq.getMatchingQueryTerms():
                term = me.getKey().toString()
                w = me.getValue().getWeight()
                prefix = ""
                if w != 1.0 or me.getValue().termModels.size() > 0:
                    prefix="#combine"
                    if w != 1:
                        prefix += ":0=" + str(w)
                    if me.getValue().termModels.size() == 1:
                        prefix += ":wmodel=" + me.getValue().termModels[0].getClass().getName()
                    term = prefix + "(" + term + ")"
                new_query += term + " "
            new_query = new_query[:-1]
            results.append([qid, new_query])
<<<<<<< HEAD
        new_queries = pd.DataFrame(results, columns=["qid", "query"])
        return push_queries(queries, inplace=True).merge(new_queries, on="qid")
=======
        rtr = pd.DataFrame(results, columns=["qid", "query"])
        # restore any other columns, e.g. put back docs if we are re-ranking
        rtr = rtr.merge(topics_and_res.drop(columns=['query']), on="qid")
        return rtr
>>>>>>> e3dbd4c7

class SequentialDependence(SDM):
    ''' alias for SDM '''
    pass
    
class QueryExpansion(TransformerBase):
    '''
        A base class for applying different types of query expansion using Terrier's classes.
        This transformer changes the query. It must be followed by a Terrier Retrieve() transformer.
        The original query is saved in the `"query_0"` atribute, which can be restored using `pt.rewrite.reset()`.
    '''

    def __init__(self, index_like, fb_terms=10, fb_docs=3, qeclass="org.terrier.querying.QueryExpansion", verbose=0, properties={}, **kwargs):
        super().__init__(**kwargs)
        self.verbose = verbose
        if isinstance(qeclass, str):
            self.qe = pt.autoclass(qeclass)()
        else:
            self.qe = qeclass
        self.indexref = _parse_index_like(index_like)
        for k,v in properties.items():
            pt.ApplicationSetup.setProperty(k, str(v))
        self.applytp = pt.autoclass("org.terrier.querying.ApplyTermPipeline")()
        self.fb_terms = fb_terms
        self.fb_docs = fb_docs
        self.manager = pt.autoclass("org.terrier.querying.ManagerFactory")._from_(self.indexref)

    def _populate_resultset(self, topics_and_res, qid, index):
        
        docids=None
        scores=None
        occurrences=None
        if "docid" in topics_and_res.columns:
            # we need .tolist() as jnius cannot convert numpy arrays
            docids = topics_and_res[topics_and_res["qid"] == qid]["docid"].values.tolist()
            scores = [0.0] * len(docids)
            occurrences = [0] * len(docids)

        elif "docno" in topics_and_res.columns:
            docnos = topics_and_res[topics_and_res["qid"] == qid]["docno"].values
            docids = []
            scores = []
            occurrences = []
            metaindex = index.getMetaIndex()
            skipped = 0
            for docno in docnos:
                docid = metaindex.getDocument("docno", docno)
                if docid == -1:
                    skipped +=1 
                assert docid != -1, "could not match docno" + docno + " to a docid for query " + qid    
                docids.append(docid)
                scores.append(0.0)
                occurrences.append(0)
            if skipped > 0:
                if skipped == len(docnos):
                    warn("*ALL* %d feedback docnos for qid %s could not be found in the index" % (skipped, qid))
                else:
                    warn("%d feedback docnos for qid %s could not be found in the index" % (skipped, qid))
        else:
            raise ValueError("Input resultset has neither docid nor docno")
        return QueryResultSet(docids, scores, occurrences)

    def _configure_request(self, rq):
        rq.setControl("qe_fb_docs", str(self.fb_docs))
        rq.setControl("qe_fb_terms", str(self.fb_terms))

    def transform(self, topics_and_res):

        results = []

        from .model import query_columns, push_queries
        queries = topics_and_res[query_columns(topics_and_res, qid=True)].dropna(axis=0, subset=query_columns(topics_and_res, qid=False)).drop_duplicates()
                
        for row in tqdm(queries.itertuples(), desc=self.name, total=queries.shape[0], unit="q") if self.verbose else queries.itertuples():
            qid = row.qid
            query = row.query
            srq = self.manager.newSearchRequest(qid, query)
            rq = cast("org.terrier.querying.Request", srq)
            self.qe.configureIndex(rq.getIndex())
            self._configure_request(rq)

            # generate the result set from the input
            rq.setResultSet(self._populate_resultset(topics_and_res, qid, rq.getIndex()))

            
            TerrierQLParser.process(None, rq)
            TerrierQLToMatchingQueryTerms.process(None, rq)
            # how to make sure this happens/doesnt happen when appropriate.
            self.applytp.process(None, rq)
            # to ensure weights are identical to Terrier
            rq.getMatchingQueryTerms().normaliseTermWeights();
            self.qe.expandQuery(rq.getMatchingQueryTerms(), rq)

            # this control for Terrier stops it re-stemming the expanded terms
            new_query = "applypipeline:off "
            for me in rq.getMatchingQueryTerms():
                new_query += me.getKey().toString() + ( "^%.9f "  % me.getValue().getWeight() ) 
            # remove trailing space
            new_query = new_query[:-1]
            results.append([qid, new_query])
        new_queries = pd.DataFrame(results, columns=["qid", "query"])
        return push_queries(queries, inplace=True).merge(new_queries, on="qid")

class DFRQueryExpansion(QueryExpansion):

    def __init__(self, *args, qemodel="Bo1", **kwargs):
        super().__init__(*args, **kwargs)
        self.qemodel = qemodel

    def _configure_request(self, rq):
        super()._configure_request(rq)
        rq.setControl("qemodel", self.qemodel)

class Bo1QueryExpansion(DFRQueryExpansion):
    def __init__(self, *args, **kwargs):
        """
        Args:
            index_like: the Terrier index to use.
            fb_terms(int): number of terms to add to the query. Terrier's default setting is 10 expansion terms.
            fb_docs(int): number of feedback documents to consider. Terrier's default setting is 3 feedback documents.
        """
        kwargs["qemodel"] = "Bo1"
        super().__init__(*args, **kwargs)

class KLQueryExpansion(DFRQueryExpansion):
    def __init__(self, *args, **kwargs):
        """
        Args:
            index_like: the Terrier index to use
            fb_terms(int): number of terms to add to the query. Terrier's default setting is 10 expansion terms.
            fb_docs(int): number of feedback documents to consider. Terrier's default setting is 3 feedback documents.
        """
        kwargs["qemodel"] = "KL"
        super().__init__(*args, **kwargs)

terrier_prf_package_loaded = False
class RM3(QueryExpansion):
    '''
        Performs query expansion using RM3 relevance models
    '''
    def __init__(self, *args, fb_terms=10, fb_docs=3, fb_lambda=0.6, **kwargs):
        """
        Args:
            index_like: the Terrier index to use
            fb_terms(int): number of terms to add to the query. Terrier's default setting is 10 expansion terms.
            fb_docs(int): number of feedback documents to consider. Terrier's default setting is 3 feedback documents.
        """
        global terrier_prf_package_loaded

        #if not terrier_prf_package_loaded:
        #    pt.extend_classpath("org.terrier:terrier-prf")
        #    terrier_prf_package_loaded = True
        #rm = pt.ApplicationSetup.getClass("org.terrier.querying.RM3").newInstance()
        import jnius_config
        prf_found = False
        for j in jnius_config.get_classpath():
            if "terrier-prf" in j:
                prf_found = True
                break
        assert prf_found, 'terrier-prf jar not found: you should start Pyterrier with '\
            + 'pt.init(boot_packages=["org.terrier:terrier-prf:0.0.1-SNAPSHOT"])'
        rm = pt.autoclass("org.terrier.querying.RM3")()
        self.fb_lambda = fb_lambda
        kwargs["qeclass"] = rm
        super().__init__(*args, fb_terms=fb_terms, fb_docs=fb_docs, **kwargs)

    def _configure_request(self, rq):
        super()._configure_request(rq)
        rq.setControl("rm3.lambda", str(self.fb_lambda))
        
    def transform(self, queries_and_docs):
        self.qe.fbTerms = self.fb_terms
        self.qe.fbDocs = self.fb_docs
        return super().transform(queries_and_docs)

class AxiomaticQE(QueryExpansion):
    '''
        Performs query expansion using axiomatic query expansion
    '''
    def __init__(self, *args, fb_terms=10, fb_docs=3, **kwargs):
        """
        Args:
            index_like: the Terrier index to use
            fb_terms(int): number of terms to add to the query. Terrier's default setting is 10 expansion terms.
            fb_docs(int): number of feedback documents to consider. Terrier's default setting is 3 feedback documents.
        """
        global terrier_prf_package_loaded

        #if not terrier_prf_package_loaded:
        #    pt.extend_classpath("org.terrier:terrier-prf")
        #    terrier_prf_package_loaded = True
        #rm = pt.ApplicationSetup.getClass("org.terrier.querying.RM3").newInstance()
        import jnius_config
        prf_found = False
        for j in jnius_config.get_classpath():
            if "terrier-prf" in j:
                prf_found = True
                break
        assert prf_found, 'terrier-prf jar not found: you should start Pyterrier with '\
            + 'pt.init(boot_packages=["org.terrier:terrier-prf:0.0.1-SNAPSHOT"])'
        rm = pt.autoclass("org.terrier.querying.AxiomaticQE")()
        self.fb_terms = fb_terms
        self.fb_docs = fb_docs
        kwargs["qeclass"] = rm
        super().__init__(*args, **kwargs)

    def transform(self, queries_and_docs):
        self.qe.fbTerms = self.fb_terms
        self.qe.fbDocs = self.fb_docs
        return super().transform(queries_and_docs)
<|MERGE_RESOLUTION|>--- conflicted
+++ resolved
@@ -88,15 +88,13 @@
                 new_query += term + " "
             new_query = new_query[:-1]
             results.append([qid, new_query])
-<<<<<<< HEAD
         new_queries = pd.DataFrame(results, columns=["qid", "query"])
-        return push_queries(queries, inplace=True).merge(new_queries, on="qid")
-=======
-        rtr = pd.DataFrame(results, columns=["qid", "query"])
         # restore any other columns, e.g. put back docs if we are re-ranking
-        rtr = rtr.merge(topics_and_res.drop(columns=['query']), on="qid")
-        return rtr
->>>>>>> e3dbd4c7
+        return new_queries.merge(push_queries(queries, inplace=True) , on="qid")
+        #return push_queries(queries, inplace=True).merge(new_queries, on="qid")
+        #rtr = pd.DataFrame(results, columns=["qid", "query"])
+        #rtr = rtr.merge(topics_and_res.drop(columns=['query']), on="qid")
+        #return rtr
 
 class SequentialDependence(SDM):
     ''' alias for SDM '''
