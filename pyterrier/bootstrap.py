import deprecation

from . import mavenresolver

stdout_ref = None
stderr_ref = None
TERRIER_PKG = "org.terrier"

@deprecation.deprecated(deprecated_in="0.1.3",
                        # remove_id="",
                        details="Use the logging(level) function instead")
def setup_logging(level):
    logging(level)

def logging(level):
    from jnius import autoclass
    autoclass("org.terrier.python.PTUtils").setLogLevel(level, None)

def setup_jnius():
    from jnius import protocol_map # , autoclass

    def _iterableposting_next(self):
        ''' dunder method for iterating IterablePosting '''
        nextid = self.next()
        # 2147483647 is IP.EOL. fix this once static fields can be read from instances.
        if 2147483647 == nextid:
            raise StopIteration()
        return self

    protocol_map["org.terrier.structures.postings.IterablePosting"] = {
        '__iter__': lambda self: self,
        '__next__': lambda self: _iterableposting_next(self)
    }

    def _lexicon_getitem(self, term):
        ''' dunder method for accessing Lexicon '''
        rtr = self.getLexiconEntry(term)
        if rtr is None:
            raise KeyError()
        return rtr

    protocol_map["org.terrier.structures.Lexicon"] = {
        '__getitem__': _lexicon_getitem,
        '__contains__': lambda self, term: self.getLexiconEntry(term) is not None,
        '__len__': lambda self: self.numberOfEntries()
    }

def setup_terrier(file_path, terrier_version=None, helper_version=None, boot_packages=[]):
    """
    Download Terrier's jar file for the given version at the given file_path
    Called by pt.init()

    Args:
        file_path(str): Where to download
        terrier_version(str): Which version of Terrier - None is latest
        helper_version(str): Which version of the helper - None is latest
    """
    # If version is not specified, find newest and download it
    if terrier_version is None:
        terrier_version = mavenresolver.latest_version_num(TERRIER_PKG, "terrier-assemblies")
    else:
        terrier_version = str(terrier_version) # just in case its a float
    # obtain the fat jar from Maven
    trJar = mavenresolver.downloadfile(TERRIER_PKG, "terrier-assemblies", terrier_version, file_path, "jar-with-dependencies")

    # now the helper classes
    if helper_version is None:
        helper_version = mavenresolver.latest_version_num(TERRIER_PKG, "terrier-python-helper")
    else:
        helper_version = str(helper_version) # just in case its a float
    helperJar = mavenresolver.downloadfile(TERRIER_PKG, "terrier-python-helper", helper_version, file_path, "jar")

    classpath=[trJar, helperJar]
    for b in boot_packages:
<<<<<<< HEAD
        parts = b.split(":")
        if len(parts)  < 2 or len(parts) > 4:
            raise ValueError("Invalid format for package %s" % b)
        group = parts[0]
        pkg = parts[1]
        filetype = "jar"
        version = None
        if len(parts) > 2:
            version = parts[2]
            if len(parts) > 3:
                filetype = parts[3]
        #print((group, pkg, filetype, version))
=======
        group, pkg, filetype, version = b.split(":")
        if version is None:
            version = filetype
            filetype = "jar"
        print((group, pkg, filetype, version))
>>>>>>> 43682bc4
        filename = mavenresolver.downloadfile(group, pkg, version, file_path, filetype)
        classpath.append(filename)

    return classpath

def is_binary(f):
    import io
    return isinstance(f, (io.RawIOBase, io.BufferedIOBase))

def redirect_stdouterr():
    from jnius import autoclass, PythonJavaClass, java_method

    # TODO: encodings may be a probem here
    class MyOut(PythonJavaClass):
        __javainterfaces__ = ['org.terrier.python.OutputStreamable']

        def __init__(self, pystream):
            super(MyOut, self).__init__()
            self.pystream = pystream
            self.binary = is_binary(pystream)

        @java_method('()V')
        def close(self):
            self.pystream.close()

        @java_method('()V')
        def flush(self):
            self.pystream.flush()

        @java_method('([B)V', name='write')
        def writeByteArray(self, byteArray):
            # TODO probably this could be faster.
            for c in byteArray:
                self.writeChar(c)

        @java_method('([BII)V', name='write')
        def writeByteArrayIntInt(self, byteArray, offset, length):
            # TODO probably this could be faster.
            for i in range(offset, offset + length):
                self.writeChar(byteArray[i])

        @java_method('(I)V', name='write')
        def writeChar(self, chara):
            if self.binary:
                return self.pystream.write(bytes([chara]))
            return self.pystream.write(chr(chara))

    # we need to hold lifetime references to stdout_ref/stderr_ref, to ensure
    # they arent GCd. This prevents a crash when Java callsback to  GCd py obj

    global stdout_ref
    global stderr_ref
    import sys
    stdout_ref = MyOut(sys.stdout)
    stderr_ref = MyOut(sys.stderr)
    jls = autoclass("java.lang.System")
    jls.setOut(
        autoclass('java.io.PrintStream')(
            autoclass('org.terrier.python.ProxyableOutputStream')(stdout_ref),
            signature="(Ljava/io/OutputStream;)V"))
    jls.setErr(
        autoclass('java.io.PrintStream')(
            autoclass('org.terrier.python.ProxyableOutputStream')(stderr_ref),
            signature="(Ljava/io/OutputStream;)V"))<|MERGE_RESOLUTION|>--- conflicted
+++ resolved
@@ -72,7 +72,6 @@
 
     classpath=[trJar, helperJar]
     for b in boot_packages:
-<<<<<<< HEAD
         parts = b.split(":")
         if len(parts)  < 2 or len(parts) > 4:
             raise ValueError("Invalid format for package %s" % b)
@@ -85,13 +84,6 @@
             if len(parts) > 3:
                 filetype = parts[3]
         #print((group, pkg, filetype, version))
-=======
-        group, pkg, filetype, version = b.split(":")
-        if version is None:
-            version = filetype
-            filetype = "jar"
-        print((group, pkg, filetype, version))
->>>>>>> 43682bc4
         filename = mavenresolver.downloadfile(group, pkg, version, file_path, filetype)
         classpath.append(filename)
 
