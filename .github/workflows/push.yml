# This workflow will install Python dependencies, run tests and lint with a variety of Python versions
# For more information see: https://help.github.com/actions/language-and-framework-guides/using-python-with-github-actions

name: Python package

on:
  push:
    branches: [ master ]
  pull_request:
    branches: [ master ]

jobs:
  build:
    
    strategy:
      matrix:
        python-version: ['3.7', '3.9']
        java: [11, 13]
        os: ['ubuntu-latest', 'macOs-latest', 'windows-latest'] # 
        architecture: ['x64']
        terrier: ['snapshot'] #'5.3', '5.4-SNAPSHOT', 
#        exclude:
#          - java: 8
#            terrier: '5.3-SNAPSHOT'

    runs-on: ${{ matrix.os }}
    steps:

    - name: Setup dependencies for xgBoost on macOs-latest
      if: matrix.os == 'macOs-latest'
      run: |
        brew install libomp

    - uses: actions/checkout@v2
    
    - name: Set up Python ${{ matrix.python-version }}
      uses: actions/setup-python@v1
      with:
        python-version: ${{ matrix.python-version }}
    
    - name: Setup java
      uses: actions/setup-java@v1
      with:
        java-version: ${{ matrix.java }}
        architecture: ${{ matrix.architecture }}
    
    - name: Install Terrier snapshot
      if: matrix.terrier == '5.4-SNAPSHOT'
      run: |
        git clone https://github.com/terrier-org/terrier-core.git
        cd terrier-core
        mvn -B -DskipTests install

    # follows https://medium.com/ai2-blog/python-caching-in-github-actions-e9452698e98d
    - name: Loading Python & dependencies from cache
      uses: actions/cache@v2
      with:
        path: ${{ env.pythonLocation }}
        key: ${{ env.pythonLocation }}-${{ hashFiles('requirements.txt') }}-${{ hashFiles('requirements-test.txt') }}

    - name: Install Python dependencies
      run: |
        python -m pip install --upgrade pip
<<<<<<< HEAD
        # pip install --upgrade --upgrade-strategy eager git+https://github.com/kivy/pyjnius.git#egg=pyjnius
=======
>>>>>>> 247a07ee
        pip install --upgrade --upgrade-strategy eager -r requirements.txt
        pip install --upgrade --upgrade-strategy eager -r requirements-test.txt
        #install this software
        pip install --timeout=120 .
        pip install pytest

    - name: Lint with flake8
      run: |
        #pip install flake8
        # stop the build if there are Python syntax errors or undefined names
        #flake8 . --count --select=E9,F63,F7,F82 --show-source --statistics
        # exit-zero treats all errors as warnings. The GitHub editor is 127 chars wide
        #flake8 . --count --exit-zero --max-complexity=10 --max-line-length=127 --statistics

    - name: Flash unit tests
      env:
        TERRIER_VERSION: ${{ matrix.terrier }}
      run: |
        pytest -p no:faulthandler tests/test_flash.py
        # Hide underlying Jnius problem by disabling faulthandler: https://github.com/pytest-dev/pytest/issues/7634

    - name: All unit tests
      env:
        TERRIER_VERSION: ${{ matrix.terrier }}
      run: |
        pytest --durations=20 -p no:faulthandler<|MERGE_RESOLUTION|>--- conflicted
+++ resolved
@@ -61,10 +61,6 @@
     - name: Install Python dependencies
       run: |
         python -m pip install --upgrade pip
-<<<<<<< HEAD
-        # pip install --upgrade --upgrade-strategy eager git+https://github.com/kivy/pyjnius.git#egg=pyjnius
-=======
->>>>>>> 247a07ee
         pip install --upgrade --upgrade-strategy eager -r requirements.txt
         pip install --upgrade --upgrade-strategy eager -r requirements-test.txt
         #install this software
