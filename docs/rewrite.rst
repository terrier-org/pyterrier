--- conflicted
+++ resolved
@@ -7,25 +7,15 @@
 Firstly, we differentiate between two forms of query rewriting:
 
  - `Q -> Q`: this rewrites the query, for instance by adding/removing extra query terms. Examples might 
-<<<<<<< HEAD
    be a WordNet- or Word2Vec-based QE; The input dataframes contain only `["qid", "docno"]` columns. The 
    output dataframes contain `["qid", "query", "query_0"]` columns, where `"query"` contains the reformulated
    query, and `"query_0"` contains the previous formulation of the query.
 
- - `R -> Q`: these class of transformers rewrite a query by makiung use of an associated set of documents.
+ - `R -> Q`: these class of transformers rewrite a query by making use of an associated set of documents.
    This is typically exemplifed by pseudo-relevance feedback. Similarly the output dataframes contain 
    `["qid", "query", "query_0"]` columns.
 
 The previous formulation of the query can be restored using `pt.rewrite.reset()`, discussed below.
-=======
-   be a WordNet- or Word2Vec-based query expansion, or proximity query rewriting, such as the sequential
-   dependence model. In this form, the input dataframes contain only `["qid", "docno"]` columns and
-   similarly, the output dataframes contain only `["qid", "docno"]` columns.
-
- - `R -> Q`: these class of transformers rewrite a query by making use of an associated set of documents
-   for each query. This is exemplifed by pseudo-relevance feedback, where expansion terms are identified
-   from the retrieved documents of each query.
->>>>>>> e3dbd4c7
 
 SequentialDependence
 ~~~~~~~~~~~~~~~~~~~~~~~~~~~~~~~~~~~~~~~~~~~~~~~~~~~~~~~~~~~~~~~~~~~~~~~~~~~~~~~~~~~~~~~~~~~~~~~~~~~~~~~~~~~~~~~~~~~~~~~
